--- conflicted
+++ resolved
@@ -4493,6 +4493,7 @@
 MOZ_ZIPWRITER=1
 NS_PRINTING=1
 NSS_DISABLE_DBM=
+NECKO_WIFI=1
 BUILD_CTYPES=1
 
 
@@ -6621,8 +6622,6 @@
 AC_SUBST(MOZ_RDF)
 
 dnl
-<<<<<<< HEAD
-=======
 dnl option to disable necko's wifi scanner
 dnl
 MOZ_ARG_DISABLE_BOOL(necko-wifi,
@@ -6656,7 +6655,6 @@
 AC_SUBST(NECKO_WIFI)
 
 dnl
->>>>>>> 25373a1a
 dnl Build jsctypes on the platforms we can, unless it's explicitly disabled.
 dnl
 MOZ_ARG_DISABLE_BOOL(ctypes,
