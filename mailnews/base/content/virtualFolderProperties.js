--- conflicted
+++ resolved
@@ -14,14 +14,9 @@
 var gCurrentColor = "";
 var gDefaultColor = "";
 var gNeedToRestoreFolderSelection = false;
-<<<<<<< HEAD
 
 var { FolderTreeProperties } = ChromeUtils.import(
   "resource:///modules/FolderTreeProperties.jsm"
-=======
-var { PluralForm } = ChromeUtils.importESModule(
-  "resource://gre/modules/PluralForm.sys.mjs"
->>>>>>> 2f703ba3
 );
 var { MailServices } = ChromeUtils.import(
   "resource:///modules/MailServices.jsm"
@@ -181,15 +176,7 @@
   // Show the icon color options.
   document.getElementById("iconColorContainer").collapsed = false;
   // Store the current icon color to allow discarding edits.
-<<<<<<< HEAD
-  kCurrentColor = FolderTreeProperties.getColor(aVirtualFolder.URI);
-=======
-  gFolderTreeView = window.arguments[0].treeView;
-  gCurrentColor = gFolderTreeView.getFolderCacheProperty(
-    aVirtualFolder,
-    "folderIconColor"
-  );
->>>>>>> 2f703ba3
+  gCurrentColor = FolderTreeProperties.getColor(aVirtualFolder.URI);
 
   // Check the current folder name against known folder names to set the
   // correct default color, if needed.
@@ -277,23 +264,10 @@
 
     MailServices.accounts.saveVirtualFolders();
 
-<<<<<<< HEAD
     FolderTreeProperties.setColor(
       window.arguments[0].folder.URI,
       document.getElementById("color").value
     );
-=======
-    // Check if the icon color was updated.
-    if (
-      gCurrentColor !=
-      gFolderTreeView.getFolderCacheProperty(
-        window.arguments[0].folder,
-        "folderIconColor"
-      )
-    ) {
-      window.arguments[0].updateColorCallback(window.arguments[0].folder);
-    }
->>>>>>> 2f703ba3
 
     if (window.arguments[0].onOKCallback) {
       window.arguments[0].onOKCallback(virtualFolderWrapper.virtualFolder.URI);
