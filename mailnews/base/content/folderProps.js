/* This Source Code Form is subject to the terms of the Mozilla Public
 * License, v. 2.0. If a copy of the MPL was not distributed with this
 * file, You can obtain one at http://mozilla.org/MPL/2.0/. */

/* import-globals-from retention.js */
/* global BigInt */

var { FolderTreeProperties } = ChromeUtils.import(
  "resource:///modules/FolderTreeProperties.jsm"
);
var { Gloda } = ChromeUtils.import("resource:///modules/gloda/Gloda.jsm");

var gMsgFolder;
var gLockedPref = null;

var gCurrentColor = "";
var gDefaultColor = "";
var gNeedToRestoreFolderSelection = false;

window.addEventListener("DOMContentLoaded", folderPropsOnLoad);
document.addEventListener("dialogaccept", folderPropsOKButton);
document.addEventListener("dialogcancel", folderCancelButton);

/**
 * The folderPropsSink is the class that gets notified of an imap folder's
 * properties.
 *
 * @implements {nsIMsgImapFolderProps}
 */
var gFolderPropsSink = {
  setFolderType(folderTypeString) {
    var typeLabel = document.getElementById("folderType.text");
    if (typeLabel) {
      typeLabel.setAttribute("value", folderTypeString);
    }
    // get the element for the folder type label and set value on it.
  },

  setFolderTypeDescription(folderDescription) {
    var folderTypeLabel = document.getElementById("folderDescription.text");
    if (folderTypeLabel) {
      folderTypeLabel.setAttribute("value", folderDescription);
    }
  },

  setFolderPermissions(folderPermissions) {
    var permissionsLabel = document.getElementById("folderPermissions.text");
    var descTextNode = document.createTextNode(folderPermissions);
    permissionsLabel.appendChild(descTextNode);
  },

  serverDoesntSupportACL() {
    var typeLabel = document.getElementById("folderTypeLabel");
    if (typeLabel) {
      typeLabel.setAttribute("hidden", "true");
    }
    var permissionsLabel = document.getElementById("permissionsDescLabel");
    if (permissionsLabel) {
      permissionsLabel.setAttribute("hidden", "true");
    }
  },

  setQuotaStatus(folderQuotaStatus) {
    var quotaStatusLabel = document.getElementById("folderQuotaStatus");
    if (quotaStatusLabel) {
      quotaStatusLabel.setAttribute("value", folderQuotaStatus);
    }
  },

  showQuotaData(showData) {
    var quotaStatusLabel = document.getElementById("folderQuotaStatus");
    var folderQuotaData = document.getElementById("folderQuotaData");

    if (quotaStatusLabel && folderQuotaData) {
      quotaStatusLabel.hidden = showData;
      folderQuotaData.hidden = !showData;
    }
  },

  setQuotaData(folderQuota) {
    let quotaDetails = document.getElementById("quotaDetails");
    let bundle = document.getElementById("bundle_messenger");
    let messenger = Cc["@mozilla.org/messenger;1"].createInstance(
      Ci.nsIMessenger
    );

    for (let quota of folderQuota) {
      let li = document.createElement("li");
      let name = document.createElement("span");
      name.textContent = quota.name;
      li.appendChild(name);

      let progress = document.createElement("progress");
      progress.classList.add("quota-percentage");
      progress.setAttribute("value", quota.usage);
      progress.setAttribute("max", quota.limit);

      li.appendChild(progress);

      let percentage = document.createElement("span");
      percentage.textContent = bundle.getFormattedString("quotaPercentUsed", [
        Number((100n * BigInt(quota.usage)) / BigInt(quota.limit)),
      ]);
      li.appendChild(percentage);

      li.appendChild(document.createTextNode(" — "));

      let details = document.createElement("span");
      if (/STORAGE/i.test(quota.name)) {
        let usage = messenger.formatFileSize(quota.usage * 1024);
        let limit = messenger.formatFileSize(quota.limit * 1024);
        details.textContent = `${usage} / ${limit}`;
      } else {
        details.textContent = `${quota.usage} / ${quota.limit}`;
      }
      li.appendChild(details);

      quotaDetails.appendChild(li);
    }
  },
};

function doEnabling() {
  var nameTextbox = document.getElementById("name");
  document
    .querySelector("dialog")
    .getButton("accept").disabled = !nameTextbox.value;
}

/**
 * Clear the tree selection if the user opens the color picker in order to
 * guarantee a proper color preview of the highlighted tree item.
 */
function inputColorClicked() {
  window.arguments[0].clearFolderSelectionCallback();
  gNeedToRestoreFolderSelection = true;
}

/**
 * Reset the folder color to the default value.
 */
function resetColor() {
  inputColorClicked();
  document.getElementById("color").value = gDefaultColor;
  window.arguments[0].previewSelectedColorCallback(gMsgFolder, null);
}

function folderPropsOKButton(event) {
  if (gMsgFolder) {
    if (
      document.getElementById("offline.selectForOfflineFolder").checked ||
      document.getElementById("offline.selectForOfflineNewsgroup").checked
    ) {
      gMsgFolder.setFlag(Ci.nsMsgFolderFlags.Offline);
    } else {
      gMsgFolder.clearFlag(Ci.nsMsgFolderFlags.Offline);
    }

    if (document.getElementById("folderCheckForNewMessages").checked) {
      gMsgFolder.setFlag(Ci.nsMsgFolderFlags.CheckNew);
    } else {
      gMsgFolder.clearFlag(Ci.nsMsgFolderFlags.CheckNew);
    }

    let glodaCheckbox = document.getElementById("folderIncludeInGlobalSearch");
    if (!glodaCheckbox.hidden) {
      if (glodaCheckbox.checked) {
        // We pass true here so that folders such as trash and junk can still
        // have a priority set.
        Gloda.resetFolderIndexingPriority(gMsgFolder, true);
      } else {
        Gloda.setFolderIndexingPriority(
          gMsgFolder,
          Gloda.getFolderForFolder(gMsgFolder).kIndexingNeverPriority
        );
      }
    }

    var retentionSettings = saveCommonRetentionSettings(
      gMsgFolder.retentionSettings
    );
    retentionSettings.useServerDefaults = document.getElementById(
      "retention.useDefault"
    ).checked;
    gMsgFolder.retentionSettings = retentionSettings;

<<<<<<< HEAD
    FolderTreeProperties.setColor(
      window.arguments[0].folder.URI,
      document.getElementById("color").value
    );
=======
    // Check if the icon color was updated.
    if (
      gCurrentColor !=
      gFolderTreeView.getFolderCacheProperty(gMsgFolder, "folderIconColor")
    ) {
      window.arguments[0].updateColorCallback(gMsgFolder);
    }
>>>>>>> 2f703ba3

    restoreFolderSelection();
  }

  try {
    // This throws an exception when an illegal folder name was entered.
    top.okCallback(
      document.getElementById("name").value,
      window.arguments[0].name,
      gMsgFolder.URI
    );
  } catch (e) {
    event.preventDefault();
  }
}

function folderCancelButton(event) {
  // Restore the icon to the previous color and discard edits.
  if (gMsgFolder && window.arguments[0].previewSelectedColorCallback) {
    window.arguments[0].previewSelectedColorCallback(gMsgFolder, gCurrentColor);
  }

  restoreFolderSelection();
}

/**
 * If the user interacted with the color picker, it means the folder was
 * deselected to ensure a proper preview of the color, so we need to re-select
 * the folder when done.
 */
function restoreFolderSelection() {
  if (
    gNeedToRestoreFolderSelection &&
    window.arguments[0].selectFolderCallback
  ) {
    window.arguments[0].selectFolderCallback(gMsgFolder);
  }
}

function folderPropsOnLoad() {
  let styles = getComputedStyle(document.body);
  let folderColors = {
    Inbox: styles.getPropertyValue("--folder-color-inbox"),
    Sent: styles.getPropertyValue("--folder-color-sent"),
    Outbox: styles.getPropertyValue("--folder-color-outbox"),
    Drafts: styles.getPropertyValue("--folder-color-draft"),
    Trash: styles.getPropertyValue("--folder-color-trash"),
    Archive: styles.getPropertyValue("--folder-color-archive"),
    Templates: styles.getPropertyValue("--folder-color-template"),
    Spam: styles.getPropertyValue("--folder-color-spam"),
    Virtual: styles.getPropertyValue("--folder-color-folder-filter"),
    RSS: styles.getPropertyValue("--folder-color-rss"),
    Newsgroup: styles.getPropertyValue("--folder-color-newsletter"),
  };
  gDefaultColor = styles.getPropertyValue("--folder-color-folder");

  // look in arguments[0] for parameters
  if (window.arguments && window.arguments[0]) {
    if (window.arguments[0].title) {
      document.title = window.arguments[0].title;
    }
    if (window.arguments[0].okCallback) {
      top.okCallback = window.arguments[0].okCallback;
    }
  }

  if (window.arguments[0].folder) {
    // Fill in folder name, based on what they selected in the folder pane.
    gMsgFolder = window.arguments[0].folder;
    // Store the current icon color to allow discarding edits.
<<<<<<< HEAD
    kCurrentColor = FolderTreeProperties.getColor(gMsgFolder.URI);
=======
    gCurrentColor = gFolderTreeView.getFolderCacheProperty(
      gMsgFolder,
      "folderIconColor"
    );
>>>>>>> 2f703ba3
  }

  if (window.arguments[0].name) {
    // Initialize name textbox with the given name and remember this
    // value so we can tell whether the folder needs to be renamed
    // when the dialog is accepted.
    var nameTextbox = document.getElementById("name");
    nameTextbox.value = window.arguments[0].name;
  }

  const serverType = window.arguments[0].serverType;

  // Do this first, because of gloda we may want to override some of the hidden
  // statuses.
  hideShowControls(serverType);

  if (gMsgFolder) {
    // We really need a functioning database, so we'll detect problems
    // and create one if we have to.
    try {
      gMsgFolder.msgDatabase;
    } catch (e) {
      gMsgFolder.updateFolder(window.arguments[0].msgWindow);
    }

    // Check the current folder name against known folder names to set the
    // correct default color, if needed.
    let selectedFolderName = "";

    switch (window.arguments[0].serverType) {
      case "rss":
        selectedFolderName = "RSS";
        break;
      case "nntp":
        selectedFolderName = "Newsgroup";
        break;
      default:
        selectedFolderName = window.arguments[0].name;
        break;
    }

    if (Object.keys(folderColors).includes(selectedFolderName)) {
      gDefaultColor = folderColors[selectedFolderName];
    }

    let colorInput = document.getElementById("color");
    colorInput.value = gCurrentColor || gDefaultColor;
    colorInput.addEventListener("input", event => {
      window.arguments[0].previewSelectedColorCallback(
        gMsgFolder,
        event.target.value
      );
    });

    var locationTextbox = document.getElementById("location");

    // Decode the displayed mailbox:// URL as it's useful primarily for debugging,
    // whereas imap and news urls are sent around.
    locationTextbox.value =
      serverType == "imap" || serverType == "nntp"
        ? gMsgFolder.folderURL
        : decodeURI(gMsgFolder.folderURL);

    if (gMsgFolder.canRename) {
      document.getElementById("name").removeAttribute("readonly");
    }

    if (gMsgFolder.getFlag(Ci.nsMsgFolderFlags.Offline)) {
      if (serverType == "imap" || serverType == "pop3") {
        document.getElementById(
          "offline.selectForOfflineFolder"
        ).checked = true;
      }

      if (serverType == "nntp") {
        document.getElementById(
          "offline.selectForOfflineNewsgroup"
        ).checked = true;
      }
    } else {
      if (serverType == "imap" || serverType == "pop3") {
        document.getElementById(
          "offline.selectForOfflineFolder"
        ).checked = false;
      }

      if (serverType == "nntp") {
        document.getElementById(
          "offline.selectForOfflineNewsgroup"
        ).checked = false;
      }
    }

    // set check for new mail checkbox
    document.getElementById(
      "folderCheckForNewMessages"
    ).checked = gMsgFolder.getFlag(Ci.nsMsgFolderFlags.CheckNew);

    // if gloda indexing is off, hide the related checkbox
    var glodaCheckbox = document.getElementById("folderIncludeInGlobalSearch");
    var glodaEnabled = Services.prefs.getBoolPref(
      "mailnews.database.global.indexer.enabled"
    );
    if (
      !glodaEnabled ||
      gMsgFolder.flags &
        (Ci.nsMsgFolderFlags.Queue | Ci.nsMsgFolderFlags.Newsgroup)
    ) {
      glodaCheckbox.hidden = true;
    } else {
      // otherwise, the user can choose whether this file gets indexed
      let glodaFolder = Gloda.getFolderForFolder(gMsgFolder);
      glodaCheckbox.checked =
        glodaFolder.indexingPriority != glodaFolder.kIndexingNeverPriority;
    }
  }

  if (serverType == "imap") {
    let imapFolder = gMsgFolder.QueryInterface(Ci.nsIMsgImapMailFolder);
    imapFolder.fillInFolderProps(gFolderPropsSink);

    let users = [...imapFolder.getOtherUsersWithAccess()];
    if (users.length) {
      document.getElementById("folderOtherUsers").hidden = false;
      document.getElementById("folderOtherUsersText").textContent = users.join(
        ", "
      );
    }

    // Disable "Repair Folder" when offline as that would cause the offline store
    // to get deleted and redownloaded.
    document.getElementById("folderRebuildSummaryButton").disabled =
      gMsgFolder.supportsOffline && Services.io.offline;
  }

  var retentionSettings = gMsgFolder.retentionSettings;
  initCommonRetentionSettings(retentionSettings);
  document.getElementById("retention.useDefault").checked =
    retentionSettings.useServerDefaults;

  // set folder sizes
  let numberOfMsgs = gMsgFolder.getTotalMessages(false);
  if (numberOfMsgs >= 0) {
    document.getElementById("numberOfMessages").value = numberOfMsgs;
  }

  try {
    let sizeOnDisk = Cc["@mozilla.org/messenger;1"]
      .createInstance(Ci.nsIMessenger)
      .formatFileSize(gMsgFolder.sizeOnDisk, true);
    document.getElementById("sizeOnDisk").value = sizeOnDisk;
  } catch (e) {}

  // select the initial tab
  if (window.arguments[0].tabID) {
    try {
      document.getElementById(
        "folderPropTabBox"
      ).selectedTab = document.getElementById(window.arguments[0].tabID);
    } catch (ex) {}
  }
  onCheckKeepMsg();
  onUseDefaultRetentionSettings();
}

function hideShowControls(serverType) {
  let controls = document.querySelectorAll("[hidefor]");
  var len = controls.length;
  for (var i = 0; i < len; i++) {
    var control = controls[i];
    var hideFor = control.getAttribute("hidefor");
    if (!hideFor) {
      throw new Error("hidefor empty");
    }

    // hide unsupported server type
    // adding support for hiding multiple server types using hideFor="server1,server2"
    var hideForBool = false;
    var hideForTokens = hideFor.split(",");
    for (var j = 0; j < hideForTokens.length; j++) {
      if (hideForTokens[j] == serverType) {
        hideForBool = true;
        break;
      }
    }
    control.hidden = hideForBool;
  }

  // hide the privileges button if the imap folder doesn't have an admin url
  // maybe should leave this hidden by default and only show it in this case instead
  try {
    var imapFolder = gMsgFolder.QueryInterface(Ci.nsIMsgImapMailFolder);
    if (imapFolder) {
      var privilegesButton = document.getElementById("imap.FolderPrivileges");
      if (privilegesButton) {
        if (!imapFolder.hasAdminUrl) {
          privilegesButton.setAttribute("hidden", "true");
        }
      }
    }
  } catch (ex) {}

  if (gMsgFolder) {
    // Hide "check for new mail" checkbox if this is an Inbox.
    if (gMsgFolder.getFlag(Ci.nsMsgFolderFlags.Inbox)) {
      document.getElementById("folderCheckForNewMessages").hidden = true;
    }
    // Retention policy doesn't apply to Drafts/Templates/Outbox.
    if (
      gMsgFolder.isSpecialFolder(
        Ci.nsMsgFolderFlags.Drafts |
          Ci.nsMsgFolderFlags.Templates |
          Ci.nsMsgFolderFlags.Queue,
        true
      )
    ) {
      document.getElementById("Retention").hidden = true;
    }
  }
}

function onOfflineFolderDownload() {
  // we need to create a progress window and pass that in as the second parameter here.
  gMsgFolder.downloadAllForOffline(null, window.arguments[0].msgWindow);
}

function onFolderPrivileges() {
  var imapFolder = gMsgFolder.QueryInterface(Ci.nsIMsgImapMailFolder);
  if (imapFolder) {
    imapFolder.folderPrivileges(window.arguments[0].msgWindow);
  }
  // let's try closing the modal dialog to see if it fixes the various problems running this url
  window.close();
}

function onUseDefaultRetentionSettings() {
  var useDefault = document.getElementById("retention.useDefault").checked;
  document.getElementById("retention.keepMsg").disabled = useDefault;
  document.getElementById("retention.keepNewMsgMinLabel").disabled = useDefault;
  document.getElementById("retention.keepOldMsgMinLabel").disabled = useDefault;

  var keepMsg = document.getElementById("retention.keepMsg").value;
  const nsIMsgRetentionSettings = Ci.nsIMsgRetentionSettings;
  document.getElementById("retention.keepOldMsgMin").disabled =
    useDefault || keepMsg != nsIMsgRetentionSettings.nsMsgRetainByAge;
  document.getElementById("retention.keepNewMsgMin").disabled =
    useDefault || keepMsg != nsIMsgRetentionSettings.nsMsgRetainByNumHeaders;
}

function RebuildSummaryInformation() {
  window.arguments[0].rebuildSummaryCallback();
}<|MERGE_RESOLUTION|>--- conflicted
+++ resolved
@@ -184,20 +184,10 @@
     ).checked;
     gMsgFolder.retentionSettings = retentionSettings;
 
-<<<<<<< HEAD
     FolderTreeProperties.setColor(
       window.arguments[0].folder.URI,
       document.getElementById("color").value
     );
-=======
-    // Check if the icon color was updated.
-    if (
-      gCurrentColor !=
-      gFolderTreeView.getFolderCacheProperty(gMsgFolder, "folderIconColor")
-    ) {
-      window.arguments[0].updateColorCallback(gMsgFolder);
-    }
->>>>>>> 2f703ba3
 
     restoreFolderSelection();
   }
@@ -268,14 +258,7 @@
     // Fill in folder name, based on what they selected in the folder pane.
     gMsgFolder = window.arguments[0].folder;
     // Store the current icon color to allow discarding edits.
-<<<<<<< HEAD
-    kCurrentColor = FolderTreeProperties.getColor(gMsgFolder.URI);
-=======
-    gCurrentColor = gFolderTreeView.getFolderCacheProperty(
-      gMsgFolder,
-      "folderIconColor"
-    );
->>>>>>> 2f703ba3
+    gCurrentColor = FolderTreeProperties.getColor(gMsgFolder.URI);
   }
 
   if (window.arguments[0].name) {
