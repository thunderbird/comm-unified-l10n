/* This Source Code Form is subject to the terms of the Mozilla Public
 * License, v. 2.0. If a copy of the MPL was not distributed with this
 * file, You can obtain one at http://mozilla.org/MPL/2.0/. */

"use strict";

const EXPORTED_SYMBOLS = [
  "check_notification_displayed",
  "assert_notification_displayed",
  "close_notification",
  "wait_for_notification_to_stop",
  "wait_for_notification_to_show",
  "get_notification_button",
  "get_notification",
];

var utils = ChromeUtils.import("resource://testing-common/mozmill/utils.jsm");

/**
 * A helper function for determining whether or not a notification with
 * a particular value is being displayed.
 *
 * @param aWindow        the window to check
 * @param aBoxId         the id of the notification box
 * @param aValue         the value of the notification to look for
 * @param aNotification  an optional out parameter: object that will pass the
 *                       notification element out of this function in its
 *                       'notification' property
 *
 * @return  True/false depending on the state of the notification.
 */
function check_notification_displayed(aWindow, aBoxId, aValue, aNotification) {
  let nb = aWindow.document.getElementById(aBoxId);
  if (!nb) {
    throw new Error("Couldn't find a notification box for id=" + aBoxId);
  }

  if (nb.querySelector(".notificationbox-stack")) {
    let box = nb.querySelector(".notificationbox-stack")._notificationBox;
    let notification = box.getNotificationWithValue(aValue);
    if (aNotification) {
      aNotification.notification = notification;
    }
    return notification != null;
  }

  return false;
}

/**
 * A helper function ensuring whether or not a notification with
 * a particular value is being displayed. Throws if the state is
 * not the expected one.
 *
 * @param aWindow     the window to check
 * @param aBoxId      the id of the notification box
 * @param aValue      the value of the notification to look for
 * @param aDisplayed  true if the notification should be displayed, false
 *                    otherwise
 * @return  the notification if we're asserting that the notification is
 *          displayed, and it actually shows up. Throws otherwise.
 */
function assert_notification_displayed(aWindow, aBoxId, aValue, aDisplayed) {
  let notification = {};
  let hasNotification = check_notification_displayed(
    aWindow,
    aBoxId,
    aValue,
    notification
  );
  if (hasNotification != aDisplayed) {
    throw new Error(
      "Expected the notification with value " +
        aValue +
        " to " +
        (aDisplayed ? "be shown" : "not be shown")
    );
  }

  return notification.notification;
}

/**
 * A helper function for closing a notification if one is currently displayed
 * in the window.
 *
 * @param aWindow  the window with the notification
 * @param aBoxId   the id of the notification box
 * @param aValue   the value of the notification to close
 */
function close_notification(aWindow, aBoxId, aValue) {
  let nb = aWindow.document.getElementById(aBoxId);
  if (!nb) {
    throw new Error("Couldn't find a notification box for id=" + aBoxId);
  }

  let box = nb.querySelector(".notificationbox-stack")._notificationBox;
  let notification = box.getNotificationWithValue(aValue);
  if (notification) {
    notification.close();
  }
}

/**
 * A helper function that waits for a notification with value aValue
 * to stop displaying in the window.
 *
 * @param aWindow  the window with the notification
 * @param aBoxId   the id of the notification box
 * @param aValue   the value of the notification to wait to stop
 */
function wait_for_notification_to_stop(aWindow, aBoxId, aValue) {
  let nb = aWindow.document.getElementById(aBoxId);
  if (!nb) {
    throw new Error("Couldn't find a notification box for id=" + aBoxId);
  }

  let box = nb.querySelector(".notificationbox-stack")._notificationBox;
  utils.waitFor(
    () => !box.getNotificationWithValue(aValue),
    "Timed out waiting for notification with value " + aValue + " to stop."
  );
}

/**
 * A helper function that waits for a notification with value aValue
 * to show in the window.
 *
 * @param aWindow  the window that we want the notification to appear in
 * @param aBoxId   the id of the notification box
 * @param aValue   the value of the notification to wait for
 */
function wait_for_notification_to_show(aWindow, aBoxId, aValue) {
  let nb = aWindow.document.getElementById(aBoxId);
  if (!nb) {
    throw new Error("Couldn't find a notification box for id=" + aBoxId);
  }

  function nbReady() {
    if (nb.querySelector(".notificationbox-stack")) {
      let box = nb.querySelector(".notificationbox-stack")._notificationBox;
      return box.getNotificationWithValue(aValue) != null && !box._animating;
    }
    return false;
  }
  utils.waitFor(
    nbReady,
    "Timed out waiting for notification with value " + aValue + " to show."
  );
}

/**
 * Return the notification element based on the container ID and the Value type.
 *
 * @param {Window} win - The window that we want the notification to appear in.
 * @param {string} id - The id of the notification box.
 * @param {string} val - The value of the notification to fetch.
 * @returns {?Element} - The notification element if found.
 */
function get_notification(win, id, val) {
  let nb = win.document.getElementById(id);
  if (!nb) {
    throw new Error("Couldn't find a notification box for id=" + id);
  }

  if (nb.querySelector(".notificationbox-stack")) {
    let box = nb.querySelector(".notificationbox-stack")._notificationBox;
    return box.getNotificationWithValue(val);
  }

  return null;
}

/**
 * Gets a button in a notification, as those do not have IDs.
 *
 * @param aWindow  The window that has the notification.
 * @param aBoxId   The id of the notification box.
 * @param aValue   The value of the notification to find.
 * @param aMatch   Attributes of the button to find. An object with key:value
 *                   pairs, similar to click_menus_in_sequence().
 */
<<<<<<< HEAD
function get_notification_button(aWindow, aBoxId, aValue, aMatch) {
  let notification = get_notification(aWindow, aBoxId, aValue);
  let buttons = notification.buttonContainer.querySelectorAll("button");
=======
function get_notification_button(aController, aBoxId, aValue, aMatch) {
  let notification = get_notification(aController, aBoxId, aValue);
  let buttons = notification.buttonContainer.querySelectorAll(
    "button, toolbarbutton"
  );
>>>>>>> acd66b89
  for (let button of buttons) {
    let matchedAll = true;
    for (let name in aMatch) {
      let value = aMatch[name];
      let matched = false;
      if (name == "popup") {
        if (
          button.getAttribute("type") == "menu-button" ||
          button.getAttribute("type") == "menu"
        ) {
          // The button contains a menupopup as the first child.
          matched = button.querySelector("menupopup#" + value);
        } else {
          // The "popup" attribute is not on the button itself but in its
          // buttonInfo member.
          matched = "buttonInfo" in button && button.buttonInfo.popup == value;
        }
      } else if (
        button.hasAttribute(name) &&
        button.getAttribute(name) == value
      ) {
        matched = true;
      }
      if (!matched) {
        matchedAll = false;
        break;
      }
    }
    if (matchedAll) {
      return button;
    }
  }

  throw new Error("Couldn't find the requested button on a notification");
}<|MERGE_RESOLUTION|>--- conflicted
+++ resolved
@@ -180,17 +180,11 @@
  * @param aMatch   Attributes of the button to find. An object with key:value
  *                   pairs, similar to click_menus_in_sequence().
  */
-<<<<<<< HEAD
 function get_notification_button(aWindow, aBoxId, aValue, aMatch) {
   let notification = get_notification(aWindow, aBoxId, aValue);
-  let buttons = notification.buttonContainer.querySelectorAll("button");
-=======
-function get_notification_button(aController, aBoxId, aValue, aMatch) {
-  let notification = get_notification(aController, aBoxId, aValue);
   let buttons = notification.buttonContainer.querySelectorAll(
     "button, toolbarbutton"
   );
->>>>>>> acd66b89
   for (let button of buttons) {
     let matchedAll = true;
     for (let name in aMatch) {
