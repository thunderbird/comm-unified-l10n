--- conflicted
+++ resolved
@@ -63,12 +63,7 @@
   // Now check the message content in the drafts folder.
   await be_in_folder(gDrafts);
   let message = select_click_row(0);
-<<<<<<< HEAD
-  let messageContent = get_msg_source(message);
-=======
-  await msgLoaded;
   let messageContent = await get_msg_source(message);
->>>>>>> ca8af254
 
   // Check for a single line that contains text and make sure there is a
   // space at the end for a flowed reply.
