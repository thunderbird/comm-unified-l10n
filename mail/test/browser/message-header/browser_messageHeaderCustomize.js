--- conflicted
+++ resolved
@@ -120,16 +120,12 @@
     "The message header buttons aren't showing only text"
   );
 
-<<<<<<< HEAD
-  let popup = aboutMessage.document.getElementById("otherActionsPopup");
-=======
   MailTelemetryForTests.reportUIConfiguration();
   let scalarName = "tb.ui.configuration.message_header";
   let scalars = TelemetryTestUtils.getProcessScalars("parent", true);
   TelemetryTestUtils.assertScalarUnset(scalars, scalarName);
 
-  let popup = document.getElementById("otherActionsPopup");
->>>>>>> 47f49aa5
+  let popup = aboutMessage.document.getElementById("otherActionsPopup");
   let popupShown = BrowserTestUtils.waitForEvent(popup, "popupshown");
   EventUtils.synthesizeMouseAtCenter(moreBtn, {}, aboutMessage);
   await popupShown;
