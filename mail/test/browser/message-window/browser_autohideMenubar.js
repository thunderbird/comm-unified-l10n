--- conflicted
+++ resolved
@@ -113,22 +113,7 @@
   close_message_window(msgc);
 });
 
-<<<<<<< HEAD
-// We don't have an autohidable menu bar item for compose.
-/*
-add_task(async function test_autohidden_menubar_compose_window() {
-  let cwc = open_compose_new_mail();
-  let menubar = cwc.e("compose-toolbar-menubar2");
-
-  await help_test_autohide(cwc, menubar);
-  close_compose_window(cwc);
-});
-*/
-
 registerCleanupFunction(async function() {
-=======
-registerCleanupFunction(function() {
->>>>>>> 14c65875
   toggle_main_menu(menuState);
   await be_in_folder(inboxFolder);
   menuFolder.deleteSelf(null);
