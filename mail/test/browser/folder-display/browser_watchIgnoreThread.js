--- conflicted
+++ resolved
@@ -95,22 +95,14 @@
 
   // Check "Ignored Threads" - the ignored messages should appear =>
   // the first row is the first message of the first thread.
-<<<<<<< HEAD
   // await clickViewMessagesItem("viewIgnoredThreadsMenuItem");
   goDoCommand("cmd_viewIgnoredThreads");
-=======
-  await clickViewMessagesItem("viewIgnoredThreadsMenuItem");
->>>>>>> 0a696137
   select_click_row(0);
   assert_selected_and_displayed(t1root);
 
   // Uncheck "Ignored Threads" - the ignored messages should get hidden.
-<<<<<<< HEAD
   // await clickViewMessagesItem("viewIgnoredThreadsMenuItem");
   goDoCommand("cmd_viewIgnoredThreads");
-=======
-  await clickViewMessagesItem("viewIgnoredThreadsMenuItem");
->>>>>>> 0a696137
   select_click_row(0);
   assert_selected_and_displayed(t2root);
   assert_not_shown(thread1.msgHdrList);
@@ -128,24 +120,16 @@
   EventUtils.synthesizeKey("W", { shiftKey: false, accelKey: false });
 
   // Choose "Watched Threads with Unread".
-<<<<<<< HEAD
   // await clickViewMessagesItem("viewWatchedThreadsWithUnreadMenuItem");
   goDoCommand("cmd_viewWatchedThreadsWithUnread");
   select_click_row(1);
-=======
-  await clickViewMessagesItem("viewWatchedThreadsWithUnreadMenuItem");
->>>>>>> 0a696137
   assert_selected_and_displayed(t2second);
   assert_not_shown(thread1.msgHdrList);
   assert_not_shown(thread3.msgHdrList);
 
   // Choose "All Messages" again.
-<<<<<<< HEAD
   // await clickViewMessagesItem("viewAllMessagesMenuItem");
   goDoCommand("cmd_viewAllMsgs");
-=======
-  await clickViewMessagesItem("viewAllMessagesMenuItem");
->>>>>>> 0a696137
   assert_not_shown(thread1.msgHdrList); // still ignored (and now shown)
   select_click_row(thread2.msgHdrList.length);
   assert_selected_and_displayed(t3root);
