--- conflicted
+++ resolved
@@ -290,12 +290,6 @@
   return [];
 }
 
-<<<<<<< HEAD
-function RestoreFocusAfterHdrButton() {
-  // set focus to the message pane
-  content.focus();
-}
-
 var folderListener = {
   QueryInterface: ChromeUtils.generateQI(["nsIFolderListener"]),
 
@@ -318,8 +312,6 @@
   },
 };
 
-=======
->>>>>>> c0b606ad
 var preferenceObserver = {
   QueryInterface: ChromeUtils.generateQI(["nsIObserver"]),
 
