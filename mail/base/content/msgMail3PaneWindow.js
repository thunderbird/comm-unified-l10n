/**
 * This Source Code Form is subject to the terms of the Mozilla Public
 * License, v. 2.0. If a copy of the MPL was not distributed with this
 * file, You can obtain one at http://mozilla.org/MPL/2.0/. */

/* import-globals-from ../../../mailnews/base/prefs/content/accountUtils.js */
/* import-globals-from ../../components/addrbook/content/addressBookTab.js */
/* import-globals-from ../../components/customizableui/content/panelUI.js */
/* import-globals-from ../../components/newmailaccount/content/provisionerCheckout.js */
/* import-globals-from ../../components/preferences/preferencesTab.js */
/* import-globals-from ../../extensions/openpgp/content/ui/enigmailMessengerOverlay.js */
/* import-globals-from commandglue.js */
/* import-globals-from folderPane.js */
/* import-globals-from glodaFacetTab.js */
/* import-globals-from mailCore.js */
/* import-globals-from mail-offline.js */
/* import-globals-from mailTabs.js */
/* import-globals-from mailWindow.js */
/* import-globals-from mailWindowOverlay.js */
/* import-globals-from messenger-customization.js */
/* import-globals-from quickFilterBar.js */
/* import-globals-from searchBar.js */
/* import-globals-from spacesToolbar.js */
/* import-globals-from specialTabs.js */
/* import-globals-from toolbarIconColor.js */

/* globals loadCalendarComponent */

ChromeUtils.import("resource:///modules/activity/activityModules.jsm");
var { MailServices } = ChromeUtils.import(
  "resource:///modules/MailServices.jsm"
);
var { AppConstants } = ChromeUtils.import(
  "resource://gre/modules/AppConstants.jsm"
);

ChromeUtils.defineESModuleGetters(this, {
  Color: "resource://gre/modules/Color.sys.mjs",
});

XPCOMUtils.defineLazyModuleGetters(this, {
  BondOpenPGP: "chrome://openpgp/content/BondOpenPGP.jsm",
  MailConsts: "resource:///modules/MailConsts.jsm",
  MailUtils: "resource:///modules/MailUtils.jsm",
  msgDBCacheManager: "resource:///modules/MsgDBCacheManager.jsm",
  PeriodicFilterManager: "resource:///modules/PeriodicFilterManager.jsm",
  SessionStoreManager: "resource:///modules/SessionStoreManager.jsm",
});

XPCOMUtils.defineLazyGetter(this, "PopupNotifications", function() {
  let { PopupNotifications } = ChromeUtils.import(
    "resource:///modules/GlobalPopupNotifications.jsm"
  );
  try {
    // Hide all notifications while the URL is being edited and the address bar
    // has focus, including the virtual focus in the results popup.
    // We also have to hide notifications explicitly when the window is
    // minimized because of the effects of the "noautohide" attribute on Linux.
    // This can be removed once bug 545265 and bug 1320361 are fixed.
    let shouldSuppress = () => window.windowState == window.STATE_MINIMIZED;
    return new PopupNotifications(
      document.getElementById("tabmail"),
      document.getElementById("notification-popup"),
      document.getElementById("notification-popup-box"),
      { shouldSuppress }
    );
  } catch (ex) {
    Cu.reportError(ex);
    return null;
  }
});

// Copied from M-C's TelemetryEnvironment.jsm
ChromeUtils.defineModuleGetter(
  this,
  "ctypes",
  "resource://gre/modules/ctypes.jsm"
);
/**
 * Gets the service pack and build information on Windows platforms. The initial version
 * was copied from nsUpdateService.js.
 *
 * @return An object containing the service pack major and minor versions, along with the
 *         build number.
 */
function getWindowsVersionInfo() {
  const UNKNOWN_VERSION_INFO = {
    servicePackMajor: null,
    servicePackMinor: null,
    buildNumber: null,
  };

  if (AppConstants.platform !== "win") {
    return UNKNOWN_VERSION_INFO;
  }

  const BYTE = ctypes.uint8_t;
  const WORD = ctypes.uint16_t;
  const DWORD = ctypes.uint32_t;
  const WCHAR = ctypes.char16_t;
  const BOOL = ctypes.int;

  // This structure is described at:
  // http://msdn.microsoft.com/en-us/library/ms724833%28v=vs.85%29.aspx
  const SZCSDVERSIONLENGTH = 128;
  const OSVERSIONINFOEXW = new ctypes.StructType("OSVERSIONINFOEXW", [
    { dwOSVersionInfoSize: DWORD },
    { dwMajorVersion: DWORD },
    { dwMinorVersion: DWORD },
    { dwBuildNumber: DWORD },
    { dwPlatformId: DWORD },
    { szCSDVersion: ctypes.ArrayType(WCHAR, SZCSDVERSIONLENGTH) },
    { wServicePackMajor: WORD },
    { wServicePackMinor: WORD },
    { wSuiteMask: WORD },
    { wProductType: BYTE },
    { wReserved: BYTE },
  ]);

  let kernel32 = ctypes.open("kernel32");
  try {
    let GetVersionEx = kernel32.declare(
      "GetVersionExW",
      ctypes.winapi_abi,
      BOOL,
      OSVERSIONINFOEXW.ptr
    );
    let winVer = OSVERSIONINFOEXW();
    winVer.dwOSVersionInfoSize = OSVERSIONINFOEXW.size;

    if (0 === GetVersionEx(winVer.address())) {
      throw new Error("Failure in GetVersionEx (returned 0)");
    }

    return {
      servicePackMajor: winVer.wServicePackMajor,
      servicePackMinor: winVer.wServicePackMinor,
      buildNumber: winVer.dwBuildNumber,
    };
  } catch (e) {
    return UNKNOWN_VERSION_INFO;
  } finally {
    kernel32.close();
  }
}

/* This is where functions related to the 3 pane window are kept */

// from MailNewsTypes.h
var kMailCheckOncePrefName = "mail.startup.enabledMailCheckOnce";

/**
 * Tracks whether the right mouse button changed the selection or not.  If the
 * user right clicks on the selection, it stays the same.  If they click outside
 * of it, we alter the selection (but not the current index) to be the row they
 * clicked on.
 *
 * The value of this variable is an object with "view" and "selection" keys
 * and values.  The view value is the view whose selection we saved off, and
 * the selection value is the selection object we saved off.
 */
var gRightMouseButtonSavedSelection = null;
var gNewAccountToLoad = null;

// The object in charge of managing the mail summary pane
var gSummaryFrameManager;

/**
 * Called on startup if there are no accounts.
 */
function verifyOpenAccountHubTab() {
  let suppressDialogs = Services.prefs.getBoolPref(
    "mail.provider.suppress_dialog_on_startup",
    false
  );

  if (suppressDialogs) {
    // Looks like we were in the middle of filling out an account form. We
    // won't display the dialogs in that case.
    Services.prefs.clearUserPref("mail.provider.suppress_dialog_on_startup");
    loadPostAccountWizard();
    return;
  }

  openAccountSetupTab();
}

function initOpenPGPIfEnabled() {
  BondOpenPGP.init();

  try {
    Enigmail.msg.messengerStartup.bind(Enigmail.msg);
    Enigmail.msg.messengerStartup();
  } catch (ex) {
    console.log(ex);
  }
}

var gMailInit = {
  onBeforeInitialXULLayout() {
    // Set a sane starting width/height for all resolutions on new profiles.
    // Do this before the window loads.
    if (!document.documentElement.hasAttribute("width")) {
      // Prefer 1024xfull height.
      let defaultHeight = screen.availHeight;
      let defaultWidth = screen.availWidth <= 1024 ? screen.availWidth : 1024;

      // On small screens, default to maximized state.
      if (defaultHeight <= 600) {
        document.documentElement.setAttribute("sizemode", "maximized");
      }

      document.documentElement.setAttribute("width", defaultWidth);
      document.documentElement.setAttribute("height", defaultHeight);
      // Make sure we're safe at the left/top edge of screen
      document.documentElement.setAttribute("screenX", screen.availLeft);
      document.documentElement.setAttribute("screenY", screen.availTop);
    }

    // Run menubar initialization first, to avoid TabsInTitlebar code picking
    // up mutations from it and causing a reflow.
    AutoHideMenubar.init();
    TabsInTitlebar.init();

    if (AppConstants.platform == "win") {
      // On Win8 set an attribute when the window frame color is too dark for black text.
      if (
        window.matchMedia("(-moz-platform: windows-win8)").matches &&
        window.matchMedia("(-moz-windows-default-theme)").matches
      ) {
        let { Windows8WindowFrameColor } = ChromeUtils.importESModule(
          "resource:///modules/Windows8WindowFrameColor.sys.mjs"
        );
        let windowFrameColor = new Color(...Windows8WindowFrameColor.get());
        // Default to black for foreground text.
        if (!windowFrameColor.isContrastRatioAcceptable(new Color(0, 0, 0))) {
          document.documentElement.setAttribute("darkwindowframe", "true");
        }
      } else if (AppConstants.isPlatformAndVersionAtLeast("win", "10")) {
        // 17763 is the build number of Windows 10 version 1809
        if (getWindowsVersionInfo().buildNumber < 17763) {
          document.documentElement.setAttribute(
            "always-use-accent-color-for-window-border",
            ""
          );
        }
      }
    }

    // Call this after we set attributes that might change toolbars' computed
    // text color.
    ToolbarIconColor.init();
  },

  /**
   * Called on startup to initialize various parts of the main window.
   * Most of this should be moved out into _delayedStartup or only
   * initialized when needed.
   */
  onLoad() {
    CreateMailWindowGlobals();

    if (!Services.policies.isAllowed("devtools")) {
      let devtoolsMenu = document.getElementById("devtoolsMenu");
      if (devtoolsMenu) {
        devtoolsMenu.hidden = true;
      }
    }

    // - initialize tabmail system
    // Do this before loadPostAccountWizard since that code selects the first
    //  folder for display, and we want gFolderDisplay setup and ready to handle
    //  that event chain.
    // Also, we definitely need to register the tab type prior to the call to
    //  specialTabs.openSpecialTabsOnStartup below.
    let tabmail = document.getElementById("tabmail");
    if (tabmail) {
      // mailTabType is defined in mailTabs.js
      tabmail.registerTabType(newMailTabType);
      // glodaFacetTab* in glodaFacetTab.js
      tabmail.registerTabType(glodaFacetTabType);
      tabmail.registerTabMonitor(GlodaSearchBoxTabMonitor);
      tabmail.registerTabMonitor(statusMessageCountsMonitor);
      tabmail.openFirstTab();
    }

    // This also registers the contentTabType ("contentTab")
    specialTabs.openSpecialTabsOnStartup();
    tabmail.registerTabType(addressBookTabType);
    tabmail.registerTabType(preferencesTabType);
    // provisionerCheckoutTabType is defined in provisionerCheckout.js
    tabmail.registerTabType(provisionerCheckoutTabType);

    // Depending on the pref, hide/show the gloda toolbar search widgets.
    XPCOMUtils.defineLazyPreferenceGetter(
      this,
      "gGlodaEnabled",
      "mailnews.database.global.indexer.enabled",
      true,
      (pref, oldVal, newVal) => {
        for (let widget of document.querySelectorAll(".gloda-search-widget")) {
          widget.hidden = !newVal;
        }
      }
    );
    for (let widget of document.querySelectorAll(".gloda-search-widget")) {
      widget.hidden = !this.gGlodaEnabled;
    }

    window.addEventListener("AppCommand", HandleAppCommandEvent, true);

    this._boundDelayedStartup = this._delayedStartup.bind(this);
    window.addEventListener("MozAfterPaint", this._boundDelayedStartup);

    // Listen for the messages sent to the main 3 pane window.
    window.addEventListener("message", this._onMessageReceived);
  },

  _cancelDelayedStartup() {
    window.removeEventListener("MozAfterPaint", this._boundDelayedStartup);
    this._boundDelayedStartup = null;
  },

  /**
   * Handle the messages sent via postMessage() method to the main 3 pane
   * window.
   *
   * @param {Event} event - The message event.
   */
  _onMessageReceived(event) {
    switch (event.data) {
      case "account-created":
      case "account-created-in-backend":
      case "account-created-from-provisioner":
        // Set the pref to false in case it was previously changed.
        Services.prefs.setBoolPref("app.use_without_mail_account", false);
        loadPostAccountWizard();

        // Always update the mail UI to guarantee all the panes are visible even
        // if the mail tab is not the currently active tab.
        updateMailPaneUI();
        break;

      case "account-setup-closed":
        // The user closed the account setup after a successful run. Make sure
        // to focus on the primary mail tab.
        switchToMailTab();
        gSpacesToolbar.onLoad();
        // Trigger the integration dialog if necessary.
        showSystemIntegrationDialog();
        break;

      case "account-setup-dismissed":
        // The user closed the account setup before completing it. Be sure to
        // initialize the few important areas we need.
        gSpacesToolbar.onLoad();
        break;

      case "open-account-setup-tab":
        openAccountSetupTab();
        break;
      default:
        break;
    }
  },

  /**
   * Delayed startup happens after the first paint of the window. Anything
   * that can be delayed until after paint, should be to help give the
   * illusion that Thunderbird is starting faster.
   *
   * Note: this only runs for the main 3 pane window.
   */
  _delayedStartup() {
    this._cancelDelayedStartup();

    MailOfflineMgr.init();

    initOpenPGPIfEnabled();

    PanelUI.init();
    gExtensionsNotifications.init();

    Services.search.init();

    PeriodicFilterManager.setupFiltering();
    msgDBCacheManager.init();

    requestIdleCallback(function() {
      if (!window.closed) {
        Services.obs.notifyObservers(
          window,
          "mail-idle-startup-tasks-finished"
        );
      }
    });

    this.delayedStartupFinished = true;
    Services.obs.notifyObservers(window, "mail-delayed-startup-finished");

    // Notify observer to resolve the browserStartupPromise, which is used for the
    // delayed background startup of WebExtensions.
    Services.obs.notifyObservers(window, "extensions-late-startup");

    this._loadComponentsAtStartup();
  },

  /**
   * Load all the necessary components to make Thunderbird usable before
   * checking for existing accounts.
   */
  async _loadComponentsAtStartup() {
    updateTroubleshootMenuItem();
    // Initialize the customizeDone method on the customizeable toolbar.
    let toolbox = document.getElementById("mail-toolbox");
    toolbox.customizeDone = function(aEvent) {
      MailToolboxCustomizeDone(aEvent, "CustomizeMailToolbar");
    };

    // The calendar component needs to be loaded before restoring any tabs.
    await loadCalendarComponent();

    // Don't trigger the existing account verification if the user wants to use
    // Thunderbird without an email account.
    if (!Services.prefs.getBoolPref("app.use_without_mail_account", false)) {
      // Load the Mail UI only if we already have at least one account configured
      // otherwise the verifyExistingAccounts will trigger the account wizard.
      if (verifyExistingAccounts()) {
        switchToMailTab();
        await loadPostAccountWizard();
      }
    } else {
      // Run the tabs restore method here since we're skipping the loading of
      // the Mail UI which would have taken care of this to properly handle
      // opened folders or messages in tabs.
      await atStartupRestoreTabs(false);
      gSpacesToolbar.onLoad();
    }

    // All core modal dialogs are done, the user can now interact with the
    // 3-pane window. We need to notify this even if the user didn't setup any
    // mail account in order to trigger all the other areas of the application.
    Services.obs.notifyObservers(window, "mail-startup-done");
  },

  /**
   * Called by messenger.xhtml:onunload, the 3-pane window inside of tabs window.
   *  It's being unloaded!  Right now!
   */
  onUnload() {
    Services.obs.notifyObservers(window, "mail-unloading-messenger");

    if (gRightMouseButtonSavedSelection) {
      // Avoid possible cycle leaks.
      gRightMouseButtonSavedSelection.view = null;
      gRightMouseButtonSavedSelection = null;
    }

    SessionStoreManager.unloadingWindow(window);
    TabsInTitlebar.uninit();
    ToolbarIconColor.uninit();

    document.getElementById("tabmail")._teardown();

    OnMailWindowUnload();
  },
};

/**
 * Called at startup to verify if we have ny existing account, even if invalid,
 * and if not, it will trigger the Account Hub in a tab.
 *
 * @returns {boolean} - True if we have at least one existing account.
 */
function verifyExistingAccounts() {
  try {
    // Migrate quoting preferences from global to per account. This function
    // returns true if it had to migrate, which we will use to mean this is a
    // just migrated or new profile.
    let newProfile = migrateGlobalQuotingPrefs(
      MailServices.accounts.allIdentities
    );

    // If there are no accounts, or all accounts are "invalid" then kick off the
    // account migration. Or if this is a new (to Mozilla) profile. MCD can set
    // up accounts without the profile being used yet.
    if (newProfile) {
      // Check if MCD is configured. If not, say this is not a new profile so
      // that we don't accidentally remigrate non MCD profiles.
      var adminUrl = Services.prefs.getCharPref(
        "autoadmin.global_config_url",
        ""
      );
      if (!adminUrl) {
        newProfile = false;
      }
    }

    let accounts = MailServices.accounts.accounts;
    let invalidAccounts = getInvalidAccounts(accounts);
    // Trigger the new account configuration wizard only if we don't have any
    // existing account, not even if we have at least one invalid account.
    if (
      (newProfile && !accounts.length) ||
      accounts.length == invalidAccounts.length ||
      (invalidAccounts.length > 0 &&
        invalidAccounts.length == accounts.length &&
        invalidAccounts[0])
    ) {
      verifyOpenAccountHubTab();
      return false;
    }

    let localFoldersExists;
    try {
      localFoldersExists = MailServices.accounts.localFoldersServer;
    } catch (ex) {
      localFoldersExists = false;
    }

    // We didn't trigger the account configuration wizard, so we need to verify
    // that local folders exists.
    if (!localFoldersExists && requireLocalFoldersAccount()) {
      MailServices.accounts.createLocalMailAccount();
    }

    return true;
  } catch (ex) {
    dump(`Error verifying accounts: ${ex}`);
    return false;
  }
}

/**
 * Switch the view to the first Mail tab if the currently selected tab is not
 * the first Mail tab.
 */
function switchToMailTab() {
  let tabmail = document.getElementById("tabmail");
  if (tabmail?.selectedTab.mode.name != "folder") {
    tabmail.switchToTab(0);
  }
}

/**
 * Trigger the initialization of the entire UI. Called after the okCallback of
 * the emailWizard during a first run, or directly from the accountProvisioner
 * in case a user configures a new email account on first run.
 */
async function loadPostAccountWizard() {
  InitMsgWindow();

  MigrateJunkMailSettings();
  MigrateFolderViews();
  MigrateOpenMessageBehavior();

  MailServices.accounts.setSpecialFolders();

  try {
    MailServices.accounts.loadVirtualFolders();
  } catch (e) {
    Cu.reportError(e);
  }

  // Restore the previous folder selection before shutdown, or select the first
  // inbox folder of a newly created account.
  selectFirstFolder();

  gSpacesToolbar.onLoad();
}

/**
 * Check if we need to show the system integration dialog before notifying the
 * application that the startup process is completed.
 */
function showSystemIntegrationDialog() {
  // Check the shell service.
  let shellService;
  try {
    shellService = Cc["@mozilla.org/mail/shell-service;1"].getService(
      Ci.nsIShellService
    );
  } catch (ex) {}
  let defaultAccount = MailServices.accounts.defaultAccount;

  // Load the search integration module.
  let { SearchIntegration } = ChromeUtils.import(
    "resource:///modules/SearchIntegration.jsm"
  );

  // Show the default client dialog only if
  // EITHER: we have at least one account, and we aren't already the default
  // for mail,
  // OR: we have the search integration module, the OS version is suitable,
  // and the first run hasn't already been completed.
  // Needs to be shown outside the he normal load sequence so it doesn't appear
  // before any other displays, in the wrong place of the screen.
  if (
    (shellService &&
      defaultAccount &&
      shellService.shouldCheckDefaultClient &&
      !shellService.isDefaultClient(true, Ci.nsIShellService.MAIL)) ||
    (SearchIntegration &&
      !SearchIntegration.osVersionTooLow &&
      !SearchIntegration.osComponentsNotRunning &&
      !SearchIntegration.firstRunDone)
  ) {
    window.openDialog(
      "chrome://messenger/content/systemIntegrationDialog.xhtml",
      "SystemIntegration",
      "modal,centerscreen,chrome,resizable=no"
    );
    // On Windows, there seems to be a delay between setting TB as the
    // default client, and the isDefaultClient check succeeding.
    if (shellService.isDefaultClient(true, Ci.nsIShellService.MAIL)) {
      Services.obs.notifyObservers(window, "mail:setAsDefault");
    }
  }
}

/**
 * Properly select the starting folder or message header if we have one.
 */
function selectFirstFolder() {
  let startFolderURI = null;
  let startMsgHdr = null;

  if ("arguments" in window && window.arguments.length > 0) {
    let arg0 = window.arguments[0];
    // If the argument is a string, it is either a folder URI or a feed URI.
    if (typeof arg0 == "string") {
      // Filter out any feed urls that came in as arguments to the new window.
      if (arg0.toLowerCase().startsWith("feed:")) {
        let feedHandler = Cc[
          "@mozilla.org/newsblog-feed-downloader;1"
        ].getService(Ci.nsINewsBlogFeedDownloader);
        if (feedHandler) {
          feedHandler.subscribeToFeed(arg0, null, msgWindow);
        }
      } else {
        startFolderURI = arg0;
      }
    } else if (arg0) {
      // arg0 is an object
      if ("wrappedJSObject" in arg0 && arg0.wrappedJSObject) {
        arg0 = arg0.wrappedJSObject;
      }
      startMsgHdr = "msgHdr" in arg0 ? arg0.msgHdr : null;
    }
  }

  // Don't try to be smart with this because we need the loadStartFolder()
  // method to run even if startFolderURI is null otherwise our UI won't
  // properly restore.
  if (startMsgHdr) {
    Services.tm.dispatchToMainThread(() => loadStartMsgHdr(startMsgHdr));
  } else {
    Services.tm.dispatchToMainThread(() => loadStartFolder(startFolderURI));
  }
}

function HandleAppCommandEvent(evt) {
  evt.stopPropagation();
  switch (evt.command) {
    case "Back":
      goDoCommand("cmd_goBack");
      break;
    case "Forward":
      goDoCommand("cmd_goForward");
      break;
    case "Stop":
      msgWindow.StopUrls();
      break;
    case "Bookmarks":
      toAddressBook();
      break;
    case "Home":
    case "Reload":
    default:
      break;
  }
}

/**
 * Called by the session store manager periodically and at shutdown to get
 * the state of this window for persistence.
 */
function getWindowStateForSessionPersistence() {
  let tabmail = document.getElementById("tabmail");
  let tabsState = tabmail.persistTabs();
  return { type: "3pane", tabs: tabsState };
}

/**
 * Attempt to restore the previous tab states.
 *
 * @param {boolean} aDontRestoreFirstTab - If this is true, the first tab will
 *   not be restored, and will continue to retain focus at the end. This is
 *   needed if the window was opened with a folder or a message as an argument.
 * @return true if the restoration was successful, false otherwise.
 */
async function atStartupRestoreTabs(aDontRestoreFirstTab) {
  let state = await SessionStoreManager.loadingWindow(window);
  if (state) {
    let tabsState = state.tabs;
    let tabmail = document.getElementById("tabmail");
    try {
      tabmail.restoreTabs(tabsState, aDontRestoreFirstTab);
    } catch (e) {
      Cu.reportError(e);
    }
  }

  // it's now safe to load extra Tabs.
  Services.tm.dispatchToMainThread(loadExtraTabs);
  SessionStoreManager._restored = true;
  Services.obs.notifyObservers(window, "mail-tabs-session-restored");

  return !!state;
}

/**
 * Loads and restores tabs upon opening a window by evaluating window.arguments[1].
 *
 * The type of the object is specified by it's action property. It can be
 * either "restore" or "open". "restore" invokes tabmail.restoreTab() for each
 * item in the tabs array. While "open" invokes tabmail.openTab() for each item.
 *
 * In case a tab can't be restored it will fail silently
 *
 * the object need at least the following properties:
 *
 * {
 *   action = "restore" | "open"
 *   tabs = [];
 * }
 *
 */
function loadExtraTabs() {
  if (!("arguments" in window) || window.arguments.length < 2) {
    return;
  }

  let tab = window.arguments[1];
  if (!tab || typeof tab != "object") {
    return;
  }

  if ("wrappedJSObject" in tab) {
    tab = tab.wrappedJSObject;
  }

  let tabmail = document.getElementById("tabmail");

  // we got no action, so suppose its "legacy" code
  if (!("action" in tab)) {
    if ("tabType" in tab) {
      tabmail.openTab(tab.tabType, tab.tabParams);
    }
    return;
  }

  if (!("tabs" in tab)) {
    return;
  }

  // this is used if a tab is detached to a new window.
  if (tab.action == "restore") {
    for (let i = 0; i < tab.tabs.length; i++) {
      tabmail.restoreTab(tab.tabs[i]);
    }

    // we currently do not support opening in background or opening a
    // special position. So select the last tab opened.
    tabmail.switchToTab(tabmail.tabInfo[tabmail.tabInfo.length - 1]);
    return;
  }

  if (tab.action == "open") {
    for (let i = 0; i < tab.tabs.length; i++) {
      if ("tabType" in tab.tabs[i]) {
        tabmail.openTab(tab.tabs[i].tabType, tab.tabs[i].tabParams);
      }
    }
  }
}

/**
 * Loads the given message header at window open. Exactly one out of this and
 * |loadStartFolder| should be called.
 *
 * @param aStartMsgHdr The message header to load at window open
 */
async function loadStartMsgHdr(aStartMsgHdr) {
  // We'll just clobber the default tab
  await atStartupRestoreTabs(true);

  MsgDisplayMessageInFolderTab(aStartMsgHdr);
}

async function loadStartFolder(initialUri) {
  var defaultServer = null;
  var startFolder;
  var isLoginAtStartUpEnabled = false;

  // If a URI was explicitly specified, we'll just clobber the default tab
  let loadFolder = !(await atStartupRestoreTabs(!!initialUri));

  if (initialUri) {
    loadFolder = true;
  }

  // First get default account
  try {
    if (initialUri) {
      startFolder = MailUtils.getOrCreateFolder(initialUri);
    } else {
      let defaultAccount = MailServices.accounts.defaultAccount;
      if (!defaultAccount) {
        return;
      }

      defaultServer = defaultAccount.incomingServer;
      var rootMsgFolder = defaultServer.rootMsgFolder;

      startFolder = rootMsgFolder;

      // Enable check new mail once by turning checkmail pref 'on' to bring
      // all users to one plane. This allows all users to go to Inbox. User can
      // always go to server settings panel and turn off "Check for new mail at startup"
      if (!Services.prefs.getBoolPref(kMailCheckOncePrefName)) {
        Services.prefs.setBoolPref(kMailCheckOncePrefName, true);
        defaultServer.loginAtStartUp = true;
      }

      // Get the user pref to see if the login at startup is enabled for default account
      isLoginAtStartUpEnabled = defaultServer.loginAtStartUp;

      // Get Inbox only if login at startup is enabled.
      if (isLoginAtStartUpEnabled) {
        // now find Inbox
        var inboxFolder = rootMsgFolder.getFolderWithFlags(
          Ci.nsMsgFolderFlags.Inbox
        );
        if (!inboxFolder) {
          return;
        }

        startFolder = inboxFolder;
      }
    }

    // it is possible we were given an initial uri and we need to subscribe or try to add
    // the folder. i.e. the user just clicked on a news folder they aren't subscribed to from a browser
    // the news url comes in here.

    // Perform biff on the server to check for new mail, except for imap
    // or a pop3 account that is deferred or deferred to,
    // or the case where initialUri is non-null (non-startup)
    if (
      !initialUri &&
      isLoginAtStartUpEnabled &&
      !defaultServer.isDeferredTo &&
      defaultServer.rootFolder == defaultServer.rootMsgFolder
    ) {
      defaultServer.performBiff(msgWindow);
    }
    if (loadFolder) {
      try {
        // TODO: Do a better job of this.
        let tab = document.getElementById("tabmail").currentTabInfo;
        tab.chromeBrowser.addEventListener(
          "load",
          () => (tab.folder = startFolder),
          true
        );
      } catch (ex) {
        // This means we tried to select a folder that isn't in the current view.
        Cu.reportError(ex);
      }
    }
  } catch (ex) {
    // this is the case where we're trying to auto-subscribe to a folder.
    if (initialUri && !startFolder.parent) {
      messenger.loadURL(window, initialUri);
      return;
    }

    Cu.reportError(ex);
  }

  MsgGetMessagesForAllServers(defaultServer);

  if (MailOfflineMgr.isOnline()) {
    // Check if we shut down offline, and restarted online, in which case
    // we may have offline events to playback. Since this is not a pref
    // the user should set, it's not in mailnews.js, so we need a try catch.
    let playbackOfflineEvents = Services.prefs.getBoolPref(
      "mailnews.playback_offline",
      false
    );
    if (playbackOfflineEvents) {
      Services.prefs.setBoolPref("mailnews.playback_offline", false);
      MailOfflineMgr.offlineManager.goOnline(false, true, msgWindow);
    }

    // If appropriate, send unsent messages. This may end up prompting the user,
    // so we need to get it out of the flow of the normal load sequence.
    setTimeout(function() {
      if (MailOfflineMgr.shouldSendUnsentMessages()) {
        SendUnsentMessages();
      }
    }, 0);
  }
}

function OpenMessageInNewTab(msgHdr, tabParams = {}) {
  if (!msgHdr) {
    return;
  }

  if (tabParams.background === undefined) {
    tabParams.background = Services.prefs.getBoolPref(
      "mail.tabs.loadInBackground"
    );
    if (tabParams.event?.shiftKey) {
      tabParams.background = !tabParams.background;
    }
  }

  let tabmail = document.getElementById("tabmail");
  tabmail.openTab("mailMessageTab", {
    ...tabParams,
    messageURI: msgHdr.folder.getUriForMsg(msgHdr),
  });
}

function GetSelectedMsgFolders() {
  // TODO: Replace this.
}

function SelectFolder(folderUri) {
  // TODO: Replace this.
}

function ReloadMessage() {}

// Some of the per account junk mail settings have been
// converted to global prefs. Let's try to migrate some
// of those settings from the default account.
function MigrateJunkMailSettings() {
  var junkMailSettingsVersion = Services.prefs.getIntPref("mail.spam.version");
  if (!junkMailSettingsVersion) {
    // Get the default account, check to see if we have values for our
    // globally migrated prefs.
    let defaultAccount = MailServices.accounts.defaultAccount;
    if (defaultAccount) {
      // we only care about
      var prefix = "mail.server." + defaultAccount.incomingServer.key + ".";
      if (Services.prefs.prefHasUserValue(prefix + "manualMark")) {
        Services.prefs.setBoolPref(
          "mail.spam.manualMark",
          Services.prefs.getBoolPref(prefix + "manualMark")
        );
      }
      if (Services.prefs.prefHasUserValue(prefix + "manualMarkMode")) {
        Services.prefs.setIntPref(
          "mail.spam.manualMarkMode",
          Services.prefs.getIntPref(prefix + "manualMarkMode")
        );
      }
      if (Services.prefs.prefHasUserValue(prefix + "spamLoggingEnabled")) {
        Services.prefs.setBoolPref(
          "mail.spam.logging.enabled",
          Services.prefs.getBoolPref(prefix + "spamLoggingEnabled")
        );
      }
      if (Services.prefs.prefHasUserValue(prefix + "markAsReadOnSpam")) {
        Services.prefs.setBoolPref(
          "mail.spam.markAsReadOnSpam",
          Services.prefs.getBoolPref(prefix + "markAsReadOnSpam")
        );
      }
    }
    // bump the version so we don't bother doing this again.
    Services.prefs.setIntPref("mail.spam.version", 1);
  }
}

// The first time a user runs a build that supports folder views, pre-populate the favorite folders list
// with the existing INBOX folders.
function MigrateFolderViews() {
  var folderViewsVersion = Services.prefs.getIntPref(
    "mail.folder.views.version"
  );
  if (!folderViewsVersion) {
    for (let server of MailServices.accounts.allServers) {
      if (server) {
        let inbox = MailUtils.getInboxFolder(server);
        if (inbox) {
          inbox.setFlag(Ci.nsMsgFolderFlags.Favorite);
        }
      }
    }
    Services.prefs.setIntPref("mail.folder.views.version", 1);
  }
}

// Do a one-time migration of the old mailnews.reuse_message_window pref to the
// newer mail.openMessageBehavior. This does the migration only if the old pref
// is defined.
function MigrateOpenMessageBehavior() {
  let openMessageBehaviorVersion = Services.prefs.getIntPref(
    "mail.openMessageBehavior.version"
  );
  if (!openMessageBehaviorVersion) {
    // Don't touch this if it isn't defined
    if (
      Services.prefs.getPrefType("mailnews.reuse_message_window") ==
      Ci.nsIPrefBranch.PREF_BOOL
    ) {
      if (Services.prefs.getBoolPref("mailnews.reuse_message_window")) {
        Services.prefs.setIntPref(
          "mail.openMessageBehavior",
          MailConsts.OpenMessageBehavior.EXISTING_WINDOW
        );
      } else {
        Services.prefs.setIntPref(
          "mail.openMessageBehavior",
          MailConsts.OpenMessageBehavior.NEW_TAB
        );
      }
    }

    Services.prefs.setIntPref("mail.openMessageBehavior.version", 1);
  }
}

<<<<<<< HEAD
=======
function ThreadPaneOnDragStart(aEvent) {
  if (aEvent.target.localName != "treechildren") {
    return;
  }

  let messageUris = gFolderDisplay.selectedMessageUris;
  if (!messageUris) {
    return;
  }

  gFolderDisplay.hintAboutToDeleteMessages();
  let messengerBundle = document.getElementById("bundle_messenger");
  let noSubjectString = messengerBundle.getString(
    "defaultSaveMessageAsFileName"
  );
  if (noSubjectString.endsWith(".eml")) {
    noSubjectString = noSubjectString.slice(0, -4);
  }
  let longSubjectTruncator = messengerBundle.getString(
    "longMsgSubjectTruncator"
  );
  // Clip the subject string to 124 chars to avoid problems on Windows,
  // see NS_MAX_FILEDESCRIPTOR in m-c/widget/windows/nsDataObj.cpp .
  const maxUncutNameLength = 124;
  let maxCutNameLength = maxUncutNameLength - longSubjectTruncator.length;
  let messages = new Map();
  for (let [index, msgUri] of messageUris.entries()) {
    let msgService = messenger.messageServiceFromURI(msgUri);
    let msgHdr = msgService.messageURIToMsgHdr(msgUri);
    let subject = msgHdr.mime2DecodedSubject || "";
    if (msgHdr.flags & Ci.nsMsgMessageFlags.HasRe) {
      subject = "Re: " + subject;
    }

    let uniqueFileName;
    // If there is no subject, use a default name.
    // If subject needs to be truncated, add a truncation character to indicate it.
    if (!subject) {
      uniqueFileName = noSubjectString;
    } else {
      uniqueFileName =
        subject.length <= maxUncutNameLength
          ? subject
          : subject.substr(0, maxCutNameLength) + longSubjectTruncator;
    }
    let msgFileName = validateFileName(uniqueFileName);
    let msgFileNameLowerCase = msgFileName.toLocaleLowerCase();

    while (true) {
      if (!messages[msgFileNameLowerCase]) {
        messages[msgFileNameLowerCase] = 1;
        break;
      } else {
        let postfix = "-" + messages[msgFileNameLowerCase];
        messages[msgFileNameLowerCase]++;
        msgFileName = msgFileName + postfix;
        msgFileNameLowerCase = msgFileNameLowerCase + postfix;
      }
    }

    msgFileName = msgFileName + ".eml";

    let msgUrl = msgService.getUrlForUri(msgUri);
    let separator = msgUrl.spec.includes("?") ? "&" : "?";

    aEvent.dataTransfer.mozSetDataAt("text/x-moz-message", msgUri, index);
    aEvent.dataTransfer.mozSetDataAt("text/x-moz-url", msgUrl.spec, index);
    aEvent.dataTransfer.mozSetDataAt(
      "application/x-moz-file-promise-url",
      msgUrl.spec + separator + "fileName=" + encodeURIComponent(msgFileName),
      index
    );
    aEvent.dataTransfer.mozSetDataAt(
      "application/x-moz-file-promise",
      new messageFlavorDataProvider(),
      index
    );
    aEvent.dataTransfer.mozSetDataAt(
      "application/x-moz-file-promise-dest-filename",
      msgFileName.replace(/(.{74}).*(.{10})$/u, "$1...$2"),
      index
    );
  }

  aEvent.dataTransfer.effectAllowed = "copyMove";
  aEvent.dataTransfer.addElement(aEvent.target);
}

>>>>>>> 271eb3fa
function messageFlavorDataProvider() {}

messageFlavorDataProvider.prototype = {
  QueryInterface: ChromeUtils.generateQI(["nsIFlavorDataProvider"]),

  getFlavorData(aTransferable, aFlavor, aData) {
    if (aFlavor !== "application/x-moz-file-promise") {
      return;
    }
    let fileUriPrimitive = {};
    aTransferable.getTransferData(
      "application/x-moz-file-promise-url",
      fileUriPrimitive
    );

    let fileUriStr = fileUriPrimitive.value.QueryInterface(
      Ci.nsISupportsString
    );
    let fileUri = Services.io.newURI(fileUriStr.data);
    let fileUrl = fileUri.QueryInterface(Ci.nsIURL);
    let fileName = fileUrl.fileName.replace(/(.{74}).*(.{10})$/u, "$1...$2");

    let destDirPrimitive = {};
    aTransferable.getTransferData(
      "application/x-moz-file-promise-dir",
      destDirPrimitive
    );
    let destDirectory = destDirPrimitive.value.QueryInterface(Ci.nsIFile);
    let file = destDirectory.clone();
    file.append(fileName);

    let messageUriPrimitive = {};
    aTransferable.getTransferData("text/x-moz-message", messageUriPrimitive);
    let messageUri = messageUriPrimitive.value.QueryInterface(
      Ci.nsISupportsString
    );

    messenger.saveAs(
      messageUri.data,
      true,
      null,
      decodeURIComponent(file.path),
      true
    );
  },
};

var TabsInTitlebar = {
  init() {
    this._readPref();
    Services.prefs.addObserver(this._drawInTitlePref, this);

    window.addEventListener("resolutionchange", this);
    window.addEventListener("resize", this);

    this._initialized = true;
    this.update();
  },

  allowedBy(condition, allow) {
    if (allow) {
      if (condition in this._disallowed) {
        delete this._disallowed[condition];
        this.update();
      }
    } else if (!(condition in this._disallowed)) {
      this._disallowed[condition] = null;
      this.update();
    }
  },

  get systemSupported() {
    let isSupported = false;
    switch (AppConstants.MOZ_WIDGET_TOOLKIT) {
      case "windows":
      case "cocoa":
        isSupported = true;
        break;
      case "gtk":
        isSupported = window.matchMedia("(-moz-gtk-csd-available)");
        break;
    }
    delete this.systemSupported;
    return (this.systemSupported = isSupported);
  },

  get enabled() {
    return document.documentElement.getAttribute("tabsintitlebar") == "true";
  },

  observe(subject, topic, data) {
    if (topic == "nsPref:changed") {
      this._readPref();
    }
  },

  handleEvent(aEvent) {
    switch (aEvent.type) {
      case "resolutionchange":
        if (aEvent.target == window) {
          this.update();
        }
        break;
      case "resize":
        // The spaces toolbar needs special styling for the fullscreen mode.
        gSpacesToolbar.onWindowResize();
        if (window.fullScreen || aEvent.target != window) {
          break;
        }
        // We use resize events because the window is not ready after
        // sizemodechange events. However, we only care about the event when
        // the sizemode is different from the last time we updated the
        // appearance of the tabs in the titlebar.
        let sizemode = document.documentElement.getAttribute("sizemode");
        if (this._lastSizeMode == sizemode) {
          break;
        }
        let oldSizeMode = this._lastSizeMode;
        this._lastSizeMode = sizemode;
        // Don't update right now if we are leaving fullscreen, since the UI is
        // still changing in the consequent "fullscreen" event. Code there will
        // call this function again when everything is ready.
        // See browser-fullScreen.js: FullScreen.toggle and bug 1173768.
        if (oldSizeMode == "fullscreen") {
          break;
        }
        this.update();
        break;
    }
  },

  _initialized: false,
  _disallowed: {},
  _drawInTitlePref: "mail.tabs.drawInTitlebar",
  _lastSizeMode: null,

  _readPref() {
    // check is only true when drawInTitlebar=true
    let check = Services.prefs.getBoolPref(this._drawInTitlePref);
    this.allowedBy("pref", check);
  },

  update() {
    if (!this._initialized || window.fullScreen) {
      return;
    }

    let allowed =
      this.systemSupported && Object.keys(this._disallowed).length == 0;

    if (
      document.documentElement.getAttribute("chromehidden")?.includes("toolbar")
    ) {
      // Don't draw in titlebar in case of a popup window.
      allowed = false;
    }

    if (allowed) {
      document.documentElement.setAttribute("tabsintitlebar", "true");
      if (AppConstants.platform == "macosx") {
        document.documentElement.setAttribute("chromemargin", "0,-1,-1,-1");
        document.documentElement.removeAttribute("drawtitle");
      } else {
        document.documentElement.setAttribute("chromemargin", "0,2,2,2");
      }
    } else {
      document.documentElement.removeAttribute("tabsintitlebar");
      document.documentElement.removeAttribute("chromemargin");
      if (AppConstants.platform == "macosx") {
        document.documentElement.setAttribute("drawtitle", "true");
      }
    }
  },

  uninit() {
    this._initialized = false;
    Services.prefs.removeObserver(this._drawInTitlePref, this);
  },
};

var BrowserAddonUI = {
  async promptRemoveExtension(addon) {
    let { name } = addon;
    let [title, btnTitle] = await document.l10n.formatValues([
      {
        id: "addon-removal-title",
        args: { name },
      },
      {
        id: "addon-removal-confirmation-button",
      },
    ]);
    let {
      BUTTON_TITLE_IS_STRING: titleString,
      BUTTON_TITLE_CANCEL: titleCancel,
      BUTTON_POS_0,
      BUTTON_POS_1,
      confirmEx,
    } = Services.prompt;
    let btnFlags = BUTTON_POS_0 * titleString + BUTTON_POS_1 * titleCancel;
    let message = null;

    if (!Services.prefs.getBoolPref("prompts.windowPromptSubDialog", false)) {
      message = await document.l10n.formatValue(
        "addon-removal-confirmation-message",
        {
          name,
        }
      );
    }

    let checkboxState = { value: false };
    let result = confirmEx(
      window,
      title,
      message,
      btnFlags,
      btnTitle,
      /* button1 */ null,
      /* button2 */ null,
      /* checkboxMessage */ null,
      checkboxState
    );

    return { remove: result === 0, report: false };
  },

  async removeAddon(addonId) {
    let addon = addonId && (await AddonManager.getAddonByID(addonId));
    if (!addon || !(addon.permissions & AddonManager.PERM_CAN_UNINSTALL)) {
      return;
    }

    let { remove, report } = await this.promptRemoveExtension(addon);

    if (remove) {
      await addon.uninstall(report);
    }
  },
};<|MERGE_RESOLUTION|>--- conflicted
+++ resolved
@@ -1036,97 +1036,6 @@
   }
 }
 
-<<<<<<< HEAD
-=======
-function ThreadPaneOnDragStart(aEvent) {
-  if (aEvent.target.localName != "treechildren") {
-    return;
-  }
-
-  let messageUris = gFolderDisplay.selectedMessageUris;
-  if (!messageUris) {
-    return;
-  }
-
-  gFolderDisplay.hintAboutToDeleteMessages();
-  let messengerBundle = document.getElementById("bundle_messenger");
-  let noSubjectString = messengerBundle.getString(
-    "defaultSaveMessageAsFileName"
-  );
-  if (noSubjectString.endsWith(".eml")) {
-    noSubjectString = noSubjectString.slice(0, -4);
-  }
-  let longSubjectTruncator = messengerBundle.getString(
-    "longMsgSubjectTruncator"
-  );
-  // Clip the subject string to 124 chars to avoid problems on Windows,
-  // see NS_MAX_FILEDESCRIPTOR in m-c/widget/windows/nsDataObj.cpp .
-  const maxUncutNameLength = 124;
-  let maxCutNameLength = maxUncutNameLength - longSubjectTruncator.length;
-  let messages = new Map();
-  for (let [index, msgUri] of messageUris.entries()) {
-    let msgService = messenger.messageServiceFromURI(msgUri);
-    let msgHdr = msgService.messageURIToMsgHdr(msgUri);
-    let subject = msgHdr.mime2DecodedSubject || "";
-    if (msgHdr.flags & Ci.nsMsgMessageFlags.HasRe) {
-      subject = "Re: " + subject;
-    }
-
-    let uniqueFileName;
-    // If there is no subject, use a default name.
-    // If subject needs to be truncated, add a truncation character to indicate it.
-    if (!subject) {
-      uniqueFileName = noSubjectString;
-    } else {
-      uniqueFileName =
-        subject.length <= maxUncutNameLength
-          ? subject
-          : subject.substr(0, maxCutNameLength) + longSubjectTruncator;
-    }
-    let msgFileName = validateFileName(uniqueFileName);
-    let msgFileNameLowerCase = msgFileName.toLocaleLowerCase();
-
-    while (true) {
-      if (!messages[msgFileNameLowerCase]) {
-        messages[msgFileNameLowerCase] = 1;
-        break;
-      } else {
-        let postfix = "-" + messages[msgFileNameLowerCase];
-        messages[msgFileNameLowerCase]++;
-        msgFileName = msgFileName + postfix;
-        msgFileNameLowerCase = msgFileNameLowerCase + postfix;
-      }
-    }
-
-    msgFileName = msgFileName + ".eml";
-
-    let msgUrl = msgService.getUrlForUri(msgUri);
-    let separator = msgUrl.spec.includes("?") ? "&" : "?";
-
-    aEvent.dataTransfer.mozSetDataAt("text/x-moz-message", msgUri, index);
-    aEvent.dataTransfer.mozSetDataAt("text/x-moz-url", msgUrl.spec, index);
-    aEvent.dataTransfer.mozSetDataAt(
-      "application/x-moz-file-promise-url",
-      msgUrl.spec + separator + "fileName=" + encodeURIComponent(msgFileName),
-      index
-    );
-    aEvent.dataTransfer.mozSetDataAt(
-      "application/x-moz-file-promise",
-      new messageFlavorDataProvider(),
-      index
-    );
-    aEvent.dataTransfer.mozSetDataAt(
-      "application/x-moz-file-promise-dest-filename",
-      msgFileName.replace(/(.{74}).*(.{10})$/u, "$1...$2"),
-      index
-    );
-  }
-
-  aEvent.dataTransfer.effectAllowed = "copyMove";
-  aEvent.dataTransfer.addElement(aEvent.target);
-}
-
->>>>>>> 271eb3fa
 function messageFlavorDataProvider() {}
 
 messageFlavorDataProvider.prototype = {
