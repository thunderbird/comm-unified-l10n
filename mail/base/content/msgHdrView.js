/* This Source Code Form is subject to the terms of the Mozilla Public
 * License, v. 2.0. If a copy of the MPL was not distributed with this
 * file, You can obtain one at http://mozilla.org/MPL/2.0/. */

/**
 * Functions related to displaying the headers for a selected message in the
 * message pane.
 */

/* import-globals-from ../../../../toolkit/content/contentAreaUtils.js */
/* import-globals-from ../../../../toolkit/content/globalOverlay.js */
/* import-globals-from ../../../calendar/base/content/imip-bar.js */
/* import-globals-from ../../../mailnews/extensions/newsblog/newsblogOverlay.js */
/* import-globals-from ../../extensions/openpgp/content/ui/enigmailMsgHdrViewOverlay.js */
/* import-globals-from ../../extensions/smime/content/msgHdrViewSMIMEOverlay.js */
/* import-globals-from aboutMessage.js */
/* import-globals-from editContactPanel.js */
/* import-globals-from mailContext.js */
/* import-globals-from mail-offline.js */
/* import-globals-from mailCore.js */
/* import-globals-from msgSecurityPane.js */

/* globals MozElements */

var { XPCOMUtils } = ChromeUtils.importESModule(
  "resource://gre/modules/XPCOMUtils.sys.mjs"
);
var { MailServices } = ChromeUtils.import(
  "resource:///modules/MailServices.jsm"
);

XPCOMUtils.defineLazyModuleGetters(this, {
  Downloads: "resource://gre/modules/Downloads.jsm",
  FileUtils: "resource://gre/modules/FileUtils.jsm",
  Gloda: "resource:///modules/gloda/GlodaPublic.jsm",
  GlodaUtils: "resource:///modules/gloda/GlodaUtils.jsm",
  MailUtils: "resource:///modules/MailUtils.jsm",
  MessageArchiver: "resource:///modules/MessageArchiver.jsm",
  PgpSqliteDb2: "chrome://openpgp/content/modules/sqliteDb.jsm",
  PluralForm: "resource://gre/modules/PluralForm.jsm",
});

XPCOMUtils.defineLazyServiceGetter(
  this,
  "gDbService",
  "@mozilla.org/msgDatabase/msgDBService;1",
  "nsIMsgDBService"
);
XPCOMUtils.defineLazyServiceGetter(
  this,
  "gMIMEService",
  "@mozilla.org/mime;1",
  "nsIMIMEService"
);
XPCOMUtils.defineLazyServiceGetter(
  this,
  "gHandlerService",
  "@mozilla.org/uriloader/handler-service;1",
  "nsIHandlerService"
);
XPCOMUtils.defineLazyServiceGetter(
  this,
  "gEncryptedSMIMEURIsService",
  "@mozilla.org/messenger-smime/smime-encrypted-uris-service;1",
  Ci.nsIEncryptedSMIMEURIsService
);

// Warning: It's critical that the code in here for displaying the message
// headers for a selected message remain as fast as possible. In particular,
// right now, we only introduce one reflow per message. i.e. if you click on
// a message in the thread pane, we batch up all the changes for displaying
// the header pane (to, cc, attachments button, etc.) and we make a single
// pass to display them. It's critical that we maintain this one reflow per
// message view in the message header pane.

var gViewAllHeaders = false;
var gMinNumberOfHeaders = 0;
var gDummyHeaderIdIndex = 0;
var gBuildAttachmentsForCurrentMsg = false;
var gBuiltExpandedView = false;
var gHeadersShowReferences = false;

/**
 * Show the friendly display names for people I know,
 * instead of the name + email address.
 */
var gShowCondensedEmailAddresses;

/**
 * Other components may listen to on start header & on end header notifications
 * for each message we display: to do that you need to add yourself to our
 * gMessageListeners array with an object that supports the three properties:
 * onStartHeaders, onEndHeaders and onEndAttachments.
 *
 * Additionally, if your object has an onBeforeShowHeaderPane() method, it will
 * be called at the appropriate time.  This is designed to give add-ons a
 * chance to examine and modify the currentHeaderData array before it gets
 * displayed.
 */
var gMessageListeners = [];

/**
 * List fo common headers that need to be populated.
 *
 * For every possible "view" in the message pane, you need to define the header
 * names you want to see in that view. In addition, include information
 * describing how you want that header field to be presented. We'll then use
 * this static table to dynamically generate header view entries which
 * manipulate the UI.
 *
 * @param {string} name - The name of the header. i.e. "to", "subject". This
 *   must be in lower case and the name of the header is used to help
 *   dynamically generate ids for objects in the document.
 * @param {Function} outputFunction - This is a method which takes a headerEntry
 *   (see the definition below) and a header value. This allows to provide a
 *   unique methods for determining how the header value is displayed. Defaults
 *   to updateHeaderValue which just sets the header value on the text node.
 */
const gExpandedHeaderList = [
  { name: "subject" },
  { name: "from", outputFunction: outputEmailAddresses },
  { name: "reply-to", outputFunction: outputEmailAddresses },
  { name: "to", outputFunction: outputEmailAddresses },
  { name: "cc", outputFunction: outputEmailAddresses },
  { name: "bcc", outputFunction: outputEmailAddresses },
  { name: "newsgroups", outputFunction: outputNewsgroups },
  { name: "references", outputFunction: outputMessageIds },
  { name: "followup-to", outputFunction: outputNewsgroups },
  { name: "content-base" },
  { name: "tags", outputFunction: outputTags },
];

/**
 * These are all the items that use a multi-recipient-row widget and
 * therefore may require updating if the address book changes.
 */
var gEmailAddressHeaderNames = [
  "from",
  "reply-to",
  "to",
  "cc",
  "bcc",
  "toCcBcc",
];

/**
 * Now, for each view the message pane can generate, we need a global table of
 * headerEntries. These header entry objects are generated dynamically based on
 * the static data in the header lists (see above) and elements we find in the
 * DOM based on properties in the header lists.
 */
var gExpandedHeaderView = {};

/**
 * This is an array of header name and value pairs for the currently displayed
 * message. It's purely a data object and has no view information. View
 * information is contained in the view objects.
 * For a given entry in this array you can ask for:
 * .headerName   name of the header (i.e. 'to'). Always stored in lower case
 * .headerValue  value of the header "johndoe@example.com"
 */
var currentHeaderData = {};

/**
 * CurrentAttachments is an array of AttachmentInfo objects.
 */
var currentAttachments = [];

/**
 * Folder database listener object. This is used alongside the
 * nsIDBChangeListener implementation in order to listen for the changes of the
 * messages' flags that don't trigger a messageHeaderSink.processHeaders().
 * For now, it's used only for the flagged/marked/starred flag, but it could be
 * extended to handle other flags changes and remove the full header reload.
 */
var gFolderDBListener = null;

// Timer to mark read, if the user has configured the app to mark a message as
// read if it is viewed for more than n seconds.
var gMarkViewedMessageAsReadTimer = null;

// Per message header flags to keep track of whether the user is allowing remote
// content for a particular message.
// if you change or add more values to these constants, be sure to modify
// the corresponding definitions in nsMsgContentPolicy.cpp
var kNoRemoteContentPolicy = 0;
var kBlockRemoteContent = 1;
var kAllowRemoteContent = 2;

class FolderDBListener {
  constructor(folder) {
    // Keep a record of the currently selected folder to check when the
    // selection changes to avoid initializing the DBListener in case the same
    // folder is selected.
    this.selectedFolder = folder;
    this.isRegistered = false;
  }

  register() {
    gDbService.registerPendingListener(this.selectedFolder, this);
    this.isRegistered = true;
  }

  unregister() {
    gDbService.unregisterPendingListener(this);
    this.isRegistered = false;
  }

  /** @implements {nsIDBChangeListener} */
  onHdrFlagsChanged(hdrChanged, oldFlags, newFlags, instigator) {
    // Bail out if the changed message isn't the one currently displayed.
    if (hdrChanged != gFolderDisplay.selectedMessage) {
      return;
    }

    // Check if the flagged/marked/starred state was changed.
    if (
      newFlags & Ci.nsMsgMessageFlags.Marked ||
      oldFlags & Ci.nsMsgMessageFlags.Marked
    ) {
      updateStarButton();
    }
  }
  onHdrDeleted(hdrChanged, parentKey, flags, instigator) {}
  onHdrAdded(hdrChanged, parentKey, flags, instigator) {}
  onParentChanged(keyChanged, oldParent, newParent, instigator) {}
  onAnnouncerGoingAway(instigator) {}
  onReadChanged(instigator) {}
  onJunkScoreChanged(instigator) {}
  onHdrPropertyChanged(hdrToChange, property, preChange, status, instigator) {
    // Since gMessageDisplay.displayedMessage is updated when switching to a
    // different message and not when switching to a contentTab, manually check
    // if the message is the one in the active tab.
    let messageDisplay =
      window.document.documentElement.getAttribute("windowtype") == "mail:3pane"
        ? window.document.getElementById("tabmail").selectedTab.messageDisplay
        : window.gMessageDisplay;

    // Not interested before a change, or if the message isn't the one displayed,
    // or an .eml file from disk or an attachment.
    if (
      preChange ||
      !messageDisplay ||
      messageDisplay.isDummy ||
      messageDisplay.displayedMessage != hdrToChange
    ) {
      return;
    }
    switch (property) {
      case "keywords":
        OnTagsChange();
        break;
      case "junkscore":
        HandleJunkStatusChanged(hdrToChange);
        break;
    }
  }
  onEvent(db, event) {}
}

/**
 * Initialize the nsIDBChangeListener when a new folder is selected in order to
 * listen for any flags change happening in the currently displayed messages.
 */
function initFolderDBListener() {
  let messageFolder = gMessageDisplay.displayedMessage?.folder;
  // Bail out if we don't have a selected message, or we already have a
  // DBListener initialized and the folder didn't change.
  if (
    !messageFolder ||
    (gFolderDBListener?.isRegistered &&
      gFolderDBListener.selectedFolder == messageFolder)
  ) {
    return;
  }

  // Clearly we are viewing a different message in a different folder, so clear
  // any remaining of the old DBListener.
  clearFolderDBListener();

  gFolderDBListener = new FolderDBListener(messageFolder);
  gFolderDBListener.register();
}

/**
 * Unregister the listener and clear the object if we already have one, meaning
 * the user just changed folder or deselected all messages.
 */
function clearFolderDBListener() {
  if (gFolderDBListener?.isRegistered) {
    gFolderDBListener.unregister();
    gFolderDBListener = null;
  }
}

/**
 * Our class constructor method which creates a header Entry based on an entry
 * in one of the header lists. A header entry is different from a header list.
 * A header list just describes how you want a particular header to be
 * presented. The header entry actually has knowledge about the DOM
 * and the actual DOM elements associated with the header.
 *
 * @param prefix  the name of the view (e.g. "expanded")
 * @param headerListInfo  entry from a header list.
 */
class MsgHeaderEntry {
  constructor(prefix, headerListInfo) {
    this.enclosingBox = document.getElementById(
      `${prefix}${headerListInfo.name}Box`
    );
    this.enclosingRow = this.enclosingBox.closest(".message-header-row");
    this.isNewHeader = false;
    this.valid = false;
    this.outputFunction = headerListInfo.outputFunction || updateHeaderValue;
  }
}

function initializeHeaderViewTables() {
  // Iterate over each header in our header list arrays and create header entries
  // for each one. These header entries are then stored in the appropriate header
  // table.
  for (let header of gExpandedHeaderList) {
    gExpandedHeaderView[header.name] = new MsgHeaderEntry("expanded", header);
  }

  let extraHeaders = Services.prefs
    .getCharPref("mailnews.headers.extraExpandedHeaders")
    .split(" ");
  for (let extraHeaderName of extraHeaders) {
    if (!extraHeaderName.trim()) {
      continue;
    }
    gExpandedHeaderView[extraHeaderName.toLowerCase()] = new HeaderView(
      extraHeaderName,
      extraHeaderName
    );
  }

  let otherHeaders = Services.prefs
    .getCharPref("mail.compose.other.header", "")
    .split(",")
    .map(h => h.trim())
    .filter(Boolean);

  for (let otherHeaderName of otherHeaders) {
    gExpandedHeaderView[otherHeaderName.toLowerCase()] = new HeaderView(
      otherHeaderName,
      otherHeaderName
    );
  }

  if (Services.prefs.getBoolPref("mailnews.headers.showOrganization")) {
    var organizationEntry = {
      name: "organization",
      outputFunction: updateHeaderValue,
    };
    gExpandedHeaderView[organizationEntry.name] = new MsgHeaderEntry(
      "expanded",
      organizationEntry
    );
  }

  if (Services.prefs.getBoolPref("mailnews.headers.showUserAgent")) {
    var userAgentEntry = {
      name: "user-agent",
      outputFunction: updateHeaderValue,
    };
    gExpandedHeaderView[userAgentEntry.name] = new MsgHeaderEntry(
      "expanded",
      userAgentEntry
    );
  }

  if (Services.prefs.getBoolPref("mailnews.headers.showMessageId")) {
    var messageIdEntry = {
      name: "message-id",
      outputFunction: outputMessageIds,
    };
    gExpandedHeaderView[messageIdEntry.name] = new MsgHeaderEntry(
      "expanded",
      messageIdEntry
    );
  }

  if (Services.prefs.getBoolPref("mailnews.headers.showSender")) {
    let senderEntry = {
      name: "sender",
      outputFunction: outputEmailAddresses,
    };
    gExpandedHeaderView[senderEntry.name] = new MsgHeaderEntry(
      "expanded",
      senderEntry
    );
  }
}

async function OnLoadMsgHeaderPane() {
  // Load any preferences that at are global with regards to
  // displaying a message...
  gMinNumberOfHeaders = Services.prefs.getIntPref(
    "mailnews.headers.minNumHeaders"
  );
  gShowCondensedEmailAddresses = Services.prefs.getBoolPref(
    "mail.showCondensedAddresses"
  );
  gHeadersShowReferences = Services.prefs.getBoolPref(
    "mailnews.headers.showReferences"
  );

  Services.obs.addObserver(MsgHdrViewObserver, "remote-content-blocked");
  Services.prefs.addObserver("mail.showCondensedAddresses", MsgHdrViewObserver);
  Services.prefs.addObserver(
    "mailnews.headers.showReferences",
    MsgHdrViewObserver
  );

  initializeHeaderViewTables();

  // Add the keyboard shortcut event listener for the message header.
  // Ctrl+Alt+S / Cmd+Control+S. We don't use the Alt/Option key on macOS
  // because it alters the pressed key to an ASCII character. See bug 1692263.
  let shortcut = await document.l10n.formatValue(
    "message-header-show-security-info-key"
  );
  document.addEventListener("keypress", event => {
    if (
      event.ctrlKey &&
      (event.altKey || event.metaKey) &&
      event.key.toLowerCase() == shortcut.toLowerCase()
    ) {
      showMessageReadSecurityInfo();
    }
  });

  // Set up event listeners for the encryption technology button and panel.
  document
    .getElementById("encryptionTechBtn")
    .addEventListener("click", showMessageReadSecurityInfo);
  let panel = document.getElementById("messageSecurityPanel");
  panel.addEventListener("popupshown", onMessageSecurityPopupShown);
  panel.addEventListener("popuphidden", onMessageSecurityPopupHidden);

  // Set the flag/star button on click listener.
  document
    .getElementById("starMessageButton")
    .addEventListener("click", MsgMarkAsFlagged);

  // Dispatch an event letting any listeners know that we have loaded
  // the message pane.
  let headerViewElement = document.getElementById("msgHeaderView");
  headerViewElement.loaded = true;
  headerViewElement.dispatchEvent(
    new Event("messagepane-loaded", { bubbles: false, cancelable: true })
  );

  top.controllers.appendController(AttachmentMenuController);

  content.addProgressListener(
    messageHeaderSink2,
    Ci.nsIWebProgress.NOTIFY_STATE_ALL
  );

  gHeaderCustomize.init();
}

function OnUnloadMsgHeaderPane() {
  let headerViewElement = document.getElementById("msgHeaderView");
  if (!headerViewElement.loaded) {
    // We're unloading, but we never loaded.
    return;
  }

  Services.obs.removeObserver(MsgHdrViewObserver, "remote-content-blocked");
  Services.prefs.removeObserver(
    "mail.showCondensedAddresses",
    MsgHdrViewObserver
  );
  Services.prefs.removeObserver(
    "mailnews.headers.showReferences",
    MsgHdrViewObserver
  );

  clearFolderDBListener();

  // Dispatch an event letting any listeners know that we have unloaded
  // the message pane.
  headerViewElement.dispatchEvent(
    new Event("messagepane-unloaded", { bubbles: false, cancelable: true })
  );
}

var MsgHdrViewObserver = {
  observe(subject, topic, data) {
    // verify that we're changing the mail pane config pref
    if (topic == "nsPref:changed") {
      if (data == "mail.showCondensedAddresses") {
        gShowCondensedEmailAddresses = Services.prefs.getBoolPref(
          "mail.showCondensedAddresses"
        );
        ReloadMessage();
      } else if (data == "mailnews.headers.showReferences") {
        gHeadersShowReferences = Services.prefs.getBoolPref(
          "mailnews.headers.showReferences"
        );
        ReloadMessage();
      }
    } else if (
      topic == "remote-content-blocked" &&
      content.browsingContext.id == data
    ) {
      gMessageNotificationBar.setRemoteContentMsg(
        null,
        subject,
        !gEncryptedSMIMEURIsService.isEncrypted(content.currentURI.spec)
      );
    }
  },
};

/**
 * The messageHeaderSink2 is the class that gets notified of a message's headers
 * as we display the message through our mime converter.
 */
var messageHeaderSink2 = {
  QueryInterface: ChromeUtils.generateQI([
    "nsIWebProgressListener",
    "nsISupportsWeakReference",
  ]),

  onStateChange(webProgress, request, stateFlags) {
    if (request instanceof Ci.nsIMailChannel) {
      request.QueryInterface(Ci.nsIMailChannel);
      if (stateFlags & Ci.nsIWebProgressListener.STATE_START) {
        request.smimeHeaderSink = smimeHeaderSink;
        this.onStartHeaders();
      } else if (stateFlags & Ci.nsIWebProgressListener.STATE_STOP) {
        request.QueryInterface(Ci.nsIChannel);
        request.smimeHeaderSink = null;
        this.processHeaders(request.headerNames, request.headerValues);
        if (request.imipItem) {
          calImipBar.showImipBar(request.imipItem, request.imipMethod);
        }
        for (let attachment of request.attachments) {
          this.handleAttachment(
            attachment.getProperty("contentType"),
            attachment.getProperty("url"),
            attachment.getProperty("displayName"),
            attachment.getProperty("uri"),
            attachment.getProperty("notDownloaded")
          );
          for (let key of [
            "X-Mozilla-PartURL",
            "X-Mozilla-PartSize",
            "X-Mozilla-PartDownloaded",
            "Content-Description",
            "Content-Type",
            "Content-Encoding",
          ]) {
            if (attachment.hasKey(key)) {
              this.addAttachmentField(key, attachment.getProperty(key));
            }
          }
        }
        this.onEndAllAttachments();
        let uri = request.URI.QueryInterface(Ci.nsIMsgMailNewsUrl);
        this.onEndMsgHeaders(uri);
        this.onEndMsgDownload(uri);
      }
    }
  },

  onStartHeaders() {
    // Every time we start to redisplay a message, check the view all headers
    // pref...
    let showAllHeadersPref = Services.prefs.getIntPref("mail.show_headers");
    if (showAllHeadersPref == 2) {
      // eslint-disable-next-line no-global-assign
      gViewAllHeaders = true;
    } else {
      if (gViewAllHeaders) {
        // If we currently are in view all header mode, rebuild our header
        // view so we remove most of the header data.
        hideHeaderView(gExpandedHeaderView);
        RemoveNewHeaderViews(gExpandedHeaderView);
        gDummyHeaderIdIndex = 0;
        // eslint-disable-next-line no-global-assign
        gExpandedHeaderView = {};
        initializeHeaderViewTables();
      }

      // eslint-disable-next-line no-global-assign
      gViewAllHeaders = false;
    }

    document.title = "";
    ClearCurrentHeaders();
    gBuiltExpandedView = false;
    gBuildAttachmentsForCurrentMsg = false;
    ClearAttachmentList();
    gMessageNotificationBar.clearMsgNotifications();

    for (let listener of gMessageListeners) {
      listener.onStartHeaders();
    }
  },

  onEndHeaders() {
    // Give add-ons a chance to modify currentHeaderData before it actually
    // gets displayed.
    for (let listener of gMessageListeners) {
      if ("onBeforeShowHeaderPane" in listener) {
        listener.onBeforeShowHeaderPane();
      }
    }

    // Load feed web page if so configured. This entry point works for
    // messagepane loads in 3pane folder tab, 3pane message tab, and the
    // standalone message window.
    if (
      !FeedMessageHandler.shouldShowSummary(
        gMessageDisplay.displayedMessage,
        false
      )
    ) {
      FeedMessageHandler.setContent(gMessageDisplay.displayedMessage, false);
    }

    ShowMessageHeaderPane();
    // WARNING: This is the ONLY routine inside of the message Header Sink
    // that should trigger a reflow!
    ClearHeaderView(gExpandedHeaderView);

    // Make sure there is a subject even if it's empty so we'll show the
    // subject and the twisty.
    EnsureSubjectValue();

    // Only update the expanded view if it's actually selected and needs updating.
    if (!gBuiltExpandedView) {
      UpdateExpandedMessageHeaders();
    }

    gMessageNotificationBar.setDraftEditMessage();
    UpdateJunkButton();

    for (let listener of gMessageListeners) {
      listener.onEndHeaders();
    }
  },

  processHeaders(headerNames, headerValues) {
    const kMailboxSeparator = ", ";
    var index = 0;
    for (let i = 0; i < headerNames.length; i++) {
      let header = {
        headerName: headerNames[i],
        headerValue: headerValues[i],
      };

      // For consistency's sake, let us force all header names to be lower
      // case so we don't have to worry about looking for: Cc and CC, etc.
      var lowerCaseHeaderName = header.headerName.toLowerCase();

      // If we have an x-mailer, x-mimeole, or x-newsreader string,
      // put it in the user-agent slot which we know how to handle already.
      if (/^x-(mailer|mimeole|newsreader)$/.test(lowerCaseHeaderName)) {
        lowerCaseHeaderName = "user-agent";
      }

      // See RFC 5322 section 3.6 for min-max number for given header.
      // If multiple headers exist we need to make sure to use the first one.

      if (lowerCaseHeaderName == "subject" && !document.title) {
        document.title = header.headerValue;
      }
      // according to RFC 2822, certain headers
      // can occur "unlimited" times
      if (lowerCaseHeaderName in currentHeaderData) {
        // Sometimes, you can have multiple To or Cc lines....
        // In this case, we want to append these headers into one.
        if (lowerCaseHeaderName == "to" || lowerCaseHeaderName == "cc") {
          currentHeaderData[lowerCaseHeaderName].headerValue =
            currentHeaderData[lowerCaseHeaderName].headerValue +
            "," +
            header.headerValue;
        } else {
          // Use the index to create a unique header name like:
          // received5, received6, etc
          currentHeaderData[lowerCaseHeaderName + index++] = header;
        }
      } else {
        currentHeaderData[lowerCaseHeaderName] = header;
      }
    } // while we have more headers to parse

    // Process message tags as if they were headers in the message.
    gMessageHeader.setTags();
    updateStarButton();

    if ("from" in currentHeaderData && "sender" in currentHeaderData) {
      let senderMailbox =
        kMailboxSeparator +
        MailServices.headerParser.extractHeaderAddressMailboxes(
          currentHeaderData.sender.headerValue
        ) +
        kMailboxSeparator;
      let fromMailboxes =
        kMailboxSeparator +
        MailServices.headerParser.extractHeaderAddressMailboxes(
          currentHeaderData.from.headerValue
        ) +
        kMailboxSeparator;
      if (fromMailboxes.includes(senderMailbox)) {
        delete currentHeaderData.sender;
      }
    }

    // We don't need to show the reply-to header if its value is either
    // the From field (totally pointless) or the To field (common for
    // mailing lists, but not that useful).
    if (
      "from" in currentHeaderData &&
      "to" in currentHeaderData &&
      "reply-to" in currentHeaderData
    ) {
      let replyToMailbox = MailServices.headerParser.extractHeaderAddressMailboxes(
        currentHeaderData["reply-to"].headerValue
      );
      let fromMailboxes = MailServices.headerParser.extractHeaderAddressMailboxes(
        currentHeaderData.from.headerValue
      );
      let toMailboxes = MailServices.headerParser.extractHeaderAddressMailboxes(
        currentHeaderData.to.headerValue
      );

      if (replyToMailbox == fromMailboxes || replyToMailbox == toMailboxes) {
        delete currentHeaderData["reply-to"];
      }
    }

    // For content-base urls stored uri encoded, we want to decode for
    // display (and encode for external link open).
    if ("content-base" in currentHeaderData) {
      currentHeaderData["content-base"].headerValue = decodeURI(
        currentHeaderData["content-base"].headerValue
      );
    }

    let expandedfromLabel = document.getElementById("expandedfromLabel");
    if (gFolderDisplay.selectedMessageIsFeed) {
      expandedfromLabel.value = expandedfromLabel.getAttribute("valueAuthor");
    } else {
      expandedfromLabel.value = expandedfromLabel.getAttribute("valueFrom");
    }

    this.onEndHeaders();
  },

  handleAttachment(contentType, url, displayName, uri, isExternalAttachment) {
    let newAttachment = new AttachmentInfo(
      contentType,
      url,
      displayName,
      uri,
      isExternalAttachment
    );
    currentAttachments.push(newAttachment);

    if (contentType == "application/pgp-keys" || displayName.endsWith(".asc")) {
      Enigmail.msg.autoProcessPgpKeyAttachment(newAttachment);
    }

    if (currentAttachments.length == 1) {
      // We also have to enable the Message/Attachments menuitem.
      document.getElementById("msgAttachmentMenu").removeAttribute("disabled");
      // we also do the same on appmenu
      document
        .getElementById("appmenu_msgAttachmentMenu")
        ?.removeAttribute("disabled");
    }
  },

  addAttachmentField(field, value) {
    let last = currentAttachments[currentAttachments.length - 1];
    if (
      field == "X-Mozilla-PartSize" &&
      !last.isFileAttachment &&
      !last.isDeleted
    ) {
      let size = parseInt(value);

      if (last.isLinkAttachment) {
        // Check if an external link attachment's reported size is sane.
        // A size of < 2 isn't sensical so ignore such placeholder values.
        // Don't accept a size with any non numerics. Also cap the number.
        // We want the size to be checked again, upon user action, to make
        // sure size is updated with an accurate value, so |sizeResolved|
        // remains false.
        if (isNaN(size) || size.toString().length != value.length || size < 2) {
          last.size = -1;
        } else if (size > Number.MAX_SAFE_INTEGER) {
          last.size = Number.MAX_SAFE_INTEGER;
        } else {
          last.size = size;
        }
      } else {
        // For internal or file (detached) attachments, save the size.
        last.size = size;
        // For external file attachments, we won't have a valid size.
        if (!last.isFileAttachment && size > -1) {
          last.sizeResolved = true;
        }
      }
    } else if (field == "X-Mozilla-PartDownloaded" && value == "0") {
      // We haven't downloaded the attachment, so any size we get from
      // libmime is almost certainly inaccurate. Just get rid of it. (Note:
      // this relies on the fact that PartDownloaded comes after PartSize from
      // the MIME emitter.)
      // Note: for imap parts_on_demand, a small size consisting of the part
      // headers would have been returned above.
      last.size = -1;
      last.sizeResolved = false;
    }
  },

  onEndAllAttachments() {
    Enigmail.msg.notifyEndAllAttachments();

    displayAttachmentsForExpandedView();

    for (let listener of gMessageListeners) {
      if ("onEndAttachments" in listener) {
        listener.onEndAttachments();
      }
    }
  },

  /**
   * This event is generated by nsMsgStatusFeedback when it gets an
   * OnStateChange event for STATE_STOP.  This is the same event that
   * generates the "msgLoaded" property flag change event.  This best
   * corresponds to the end of the streaming process.
   */
  onEndMsgDownload(url) {
    gMessageDisplay.onLoadCompleted();

    let browser = getMessagePaneBrowser();
    if (
      currentAttachments.length &&
      Services.prefs.getBoolPref("mail.inline_attachments") &&
      gFolderDisplay.selectedMessageIsFeed &&
      browser &&
      browser.contentDocument &&
      browser.contentDocument.body
    ) {
      for (let img of browser.contentDocument.body.getElementsByClassName(
        "moz-attached-image"
      )) {
        for (let attachment of currentAttachments) {
          let partID = img.src.split("&part=")[1];
          partID = partID ? partID.split("&")[0] : null;
          if (attachment.partID && partID == attachment.partID) {
            img.src = attachment.url;
            break;
          }
        }

        img.addEventListener("load", function(event) {
          if (this.clientWidth > this.parentNode.clientWidth) {
            img.setAttribute("overflowing", "true");
            img.setAttribute("shrinktofit", "true");
          }
        });
      }
    }

    OnMsgParsed(url);
  },

  onEndMsgHeaders(url) {
    if (!url.errorCode) {
      // Should not mark a message as read if failed to load.
      OnMsgLoaded(url);
    }
  },
};

/**
 * Update the flagged (starred) state of the currently selected message.
 */
function updateStarButton() {
  let msgHdr = gFolderDisplay.selectedMessage;
  if (!msgHdr || gMessageDisplay.isDummy) {
    // No msgHdr to update, or we're dealing with an .eml.
    document.getElementById("starMessageButton").hidden = true;
    return;
  }

  let flagButton = document.getElementById("starMessageButton");
  flagButton.hidden = false;

  let isFlagged = msgHdr.isFlagged;
  flagButton.classList.toggle("flagged", isFlagged);
  flagButton.setAttribute("aria-checked", isFlagged);
}

function EnsureSubjectValue() {
  if (!("subject" in currentHeaderData)) {
    let foo = {};
    foo.headerValue = "";
    foo.headerName = "subject";
    currentHeaderData[foo.headerName] = foo;
  }
}

function OnTagsChange() {
  // rebuild the tag headers
  gMessageHeader.setTags();

  // Now update the expanded header view to rebuild the tags,
  // and then show or hide the tag header box.
  if (gBuiltExpandedView) {
    let headerEntry = gExpandedHeaderView.tags;
    if (headerEntry) {
      headerEntry.valid = "tags" in currentHeaderData;
      if (headerEntry.valid) {
        headerEntry.outputFunction(
          headerEntry,
          currentHeaderData.tags.headerValue
        );
      }

      // we may need to collapse or show the tag header row...
      headerEntry.enclosingRow.hidden = !headerEntry.valid;
      // ... and ensure that all headers remain correctly aligned
      gMessageHeader.syncLabelsColumnWidths();
    }
  }
}

/**
 * Flush out any local state being held by a header entry for a given table.
 *
 * @param aHeaderTable Table of header entries
 */
function ClearHeaderView(aHeaderTable) {
  for (let name in aHeaderTable) {
    let headerEntry = aHeaderTable[name];
    headerEntry.enclosingBox.clearHeaderValues?.();
    headerEntry.enclosingBox.clear?.();

    headerEntry.valid = false;
  }
}

/**
 * Make sure that any valid header entry in the table is collapsed.
 *
 * @param aHeaderTable Table of header entries
 */
function hideHeaderView(aHeaderTable) {
  for (let name in aHeaderTable) {
    let headerEntry = aHeaderTable[name];
    headerEntry.enclosingRow.hidden = true;
  }
}

/**
 * Make sure that any valid header entry in the table specified is visible.
 *
 * @param aHeaderTable Table of header entries
 */
function showHeaderView(aHeaderTable) {
  for (let name in aHeaderTable) {
    let headerEntry = aHeaderTable[name];
    headerEntry.enclosingRow.hidden = !headerEntry.valid;

    // If we're hiding the To field, we need to hide the date inline and show
    // the duplicate on the subject line.
    if (headerEntry.enclosingRow.id == "expandedtoRow") {
      let dataLabel = document.getElementById("dateLabel");
      let dateLabelSubject = document.getElementById("dateLabelSubject");
      if (!headerEntry.valid) {
        dateLabelSubject.setAttribute(
          "datetime",
          dataLabel.getAttribute("datetime")
        );
        dateLabelSubject.textContent = dataLabel.textContent;
        dateLabelSubject.hidden = false;
      } else {
        dateLabelSubject.removeAttribute("datetime");
        dateLabelSubject.textContent = "";
        dateLabelSubject.hidden = true;
      }
    }
  }
}

/**
 * Enumerate through the list of headers and find the number that are visible
 * add empty entries if we don't have the minimum number of rows.
 */
function EnsureMinimumNumberOfHeaders(headerTable) {
  // 0 means we don't have a minimum... do nothing special
  if (!gMinNumberOfHeaders) {
    return;
  }

  var numVisibleHeaders = 0;
  for (let name in headerTable) {
    let headerEntry = headerTable[name];
    if (headerEntry.valid) {
      numVisibleHeaders++;
    }
  }

  if (numVisibleHeaders < gMinNumberOfHeaders) {
    // How many empty headers do we need to add?
    var numEmptyHeaders = gMinNumberOfHeaders - numVisibleHeaders;

    // We may have already dynamically created our empty rows and we just need
    // to make them visible.
    for (let index in headerTable) {
      let headerEntry = headerTable[index];
      if (index.startsWith("Dummy-Header") && numEmptyHeaders) {
        headerEntry.valid = true;
        numEmptyHeaders--;
      }
    }

    // Ok, now if we have any extra dummy headers we need to add, create a new
    // header widget for them.
    while (numEmptyHeaders) {
      var dummyHeaderId = "Dummy-Header" + gDummyHeaderIdIndex;
      gExpandedHeaderView[dummyHeaderId] = new HeaderView(dummyHeaderId, "");
      gExpandedHeaderView[dummyHeaderId].valid = true;

      gDummyHeaderIdIndex++;
      numEmptyHeaders--;
    }
  }
}

/**
 * Make sure the appropriate fields in the expanded header view are collapsed
 * or visible...
 */
function updateExpandedView() {
  if (gMinNumberOfHeaders) {
    EnsureMinimumNumberOfHeaders(gExpandedHeaderView);
  }
  showHeaderView(gExpandedHeaderView);

  // Now that we have all the headers, ensure that the name columns of both
  // grids are the same size so that they don't look weird.
  gMessageHeader.syncLabelsColumnWidths();

  UpdateJunkButton();
  UpdateReplyButtons();
  displayAttachmentsForExpandedView();

  try {
    AdjustHeaderView(Services.prefs.getIntPref("mail.show_headers"));
  } catch (e) {
    console.error(e);
  }
}

/**
 * Default method for updating a header value into a header entry
 *
 * @param aHeaderEntry  A single header from currentHeaderData
 * @param aHeaderValue  The new value for headerEntry
 */
function updateHeaderValue(aHeaderEntry, aHeaderValue) {
  aHeaderEntry.enclosingBox.headerValue = aHeaderValue;
}

/**
 * Create the DOM nodes (aka "View") for a non-standard header and insert them
 * into the grid.  Create and return the corresponding headerEntry object.
 *
 * @param {string} headerName - name of the header we're adding, used to
 *                             construct the element IDs (in lower case)
 * @param {string} label - name of the header as displayed in the UI
 */
class HeaderView {
  constructor(headerName, label) {
    headerName = headerName.toLowerCase();
    let rowId = "expanded" + headerName + "Row";
    let idName = "expanded" + headerName + "Box";
    let newHeaderNode;
    // If a row for this header already exists, do not create another one.
    let newRowNode = document.getElementById(rowId);
    if (!newRowNode) {
      // Create new collapsed row.
      newRowNode = document.createElementNS(
        "http://www.w3.org/1999/xhtml",
        "div"
      );
      newRowNode.setAttribute("id", rowId);
      newRowNode.classList.add("message-header-row");
      newRowNode.hidden = true;

      // Create and append the label which contains the header name.
      let newLabelNode = document.createXULElement("label");
      newLabelNode.setAttribute("id", "expanded" + headerName + "Label");
      newLabelNode.setAttribute("value", label);
      newLabelNode.setAttribute("class", "message-header-label");

      newRowNode.appendChild(newLabelNode);

      // Create and append the new header value.
      newHeaderNode = document.createElement("div", {
        is: "simple-header-row",
      });
      newHeaderNode.setAttribute("id", idName);
      newHeaderNode.dataset.prettyHeaderName = label;
      newHeaderNode.dataset.headerName = headerName;
      newRowNode.appendChild(newHeaderNode);

      // Add the new row to the extra headers container.
      document.getElementById("extraHeadersArea").appendChild(newRowNode);
      this.isNewHeader = true;
    } else {
      newRowNode.hidden = true;
      newHeaderNode = document.getElementById(idName);
      this.isNewHeader = false;
    }

    this.enclosingBox = newHeaderNode;
    this.enclosingRow = newRowNode;
    this.valid = false;
    this.outputFunction = updateHeaderValue;
  }
}

/**
 * Removes all non-predefined header nodes from the view.
 *
 * @param aHeaderTable  Table of header entries.
 */
function RemoveNewHeaderViews(aHeaderTable) {
  for (let name in aHeaderTable) {
    let headerEntry = aHeaderTable[name];
    if (headerEntry.isNewHeader) {
      headerEntry.enclosingRow.remove();
    }
  }
}

/**
 * UpdateExpandedMessageHeaders: Iterate through all the current header data
 * we received from mime for this message for the expanded header entry table,
 * and see if we have a corresponding entry for that header (i.e.
 * whether the expanded header view cares about this header value)
 * If so, then call updateHeaderEntry
 */
function UpdateExpandedMessageHeaders() {
  // Iterate over each header we received and see if we have a matching entry
  // in each header view table...
  var headerName;

  // Remove the height attr so that it redraws correctly. Works around a problem
  // that attachment-splitter causes if it's moved high enough to affect
  // the header box:
  document.getElementById("msgHeaderView").removeAttribute("height");
  // This height attribute may be set by toggleWrap() if the user clicked
  // the "more" button" in the header.
  // Remove it so that the height is determined automatically.

  for (headerName in currentHeaderData) {
    var headerField = currentHeaderData[headerName];
    var headerEntry = null;

    if (headerName in gExpandedHeaderView) {
      headerEntry = gExpandedHeaderView[headerName];
    }

    if (!headerEntry && gViewAllHeaders) {
      // For view all headers, if we don't have a header field for this
      // value, cheat and create one then fill in a headerEntry.
      if (headerName == "message-id" || headerName == "in-reply-to") {
        var messageIdEntry = {
          name: headerName,
          outputFunction: outputMessageIds,
        };
        gExpandedHeaderView[headerName] = new MsgHeaderEntry(
          "expanded",
          messageIdEntry
        );
      } else if (headerName != "x-mozilla-localizeddate") {
        // Don't bother showing X-Mozilla-LocalizedDate, since that value is
        // displayed below the message header toolbar.
        gExpandedHeaderView[headerName] = new HeaderView(
          headerName,
          currentHeaderData[headerName].headerName
        );
      }

      headerEntry = gExpandedHeaderView[headerName];
    }

    if (headerEntry) {
      if (
        headerName == "references" &&
        !(
          gViewAllHeaders ||
          gHeadersShowReferences ||
          gFolderDisplay.view.isNewsFolder
        )
      ) {
        // Hide references header if view all headers mode isn't selected, the
        // pref show references is deactivated and the currently displayed
        // message isn't a newsgroup posting.
        headerEntry.valid = false;
      } else {
        // Set the row element visible before populating the field with addresses.
        headerEntry.enclosingRow.hidden = false;
        headerEntry.outputFunction(headerEntry, headerField.headerValue);
        headerEntry.valid = true;
      }
    }
  }

  let otherHeaders = Services.prefs
    .getCharPref("mail.compose.other.header", "")
    .split(",")
    .map(h => h.trim())
    .filter(Boolean);

  for (let otherHeaderName of otherHeaders) {
    let toLowerCaseHeaderName = otherHeaderName.toLowerCase();
    let headerEntry = gExpandedHeaderView[toLowerCaseHeaderName];
    let headerData = currentHeaderData[toLowerCaseHeaderName];

    if (headerEntry && headerData) {
      headerEntry.outputFunction(headerEntry, headerData.headerValue);
      headerEntry.valid = true;
    }
  }

  let dateLabel = document.getElementById("dateLabel");
  if ("x-mozilla-localizeddate" in currentHeaderData) {
    dateLabel.textContent =
      currentHeaderData["x-mozilla-localizeddate"].headerValue;
    dateLabel.setAttribute(
      "datetime",
      new Date(currentHeaderData.date.headerValue).toISOString()
    );
    dateLabel.hidden = false;
  } else {
    dateLabel.hidden = true;
  }

  gBuiltExpandedView = true;

  // Now update the view to make sure the right elements are visible.
  updateExpandedView();
}

function ClearCurrentHeaders() {
  gSecureMsgProbe = {};
  // eslint-disable-next-line no-global-assign
  currentHeaderData = {};
  // eslint-disable-next-line no-global-assign
  currentAttachments = [];
}

function ShowMessageHeaderPane() {
  document.getElementById("msgHeaderView").collapsed = false;
  document.getElementById("mail-notification-top").collapsed = false;

  // Initialize the DBListener if we don't have one. This might happen when the
  // message pane is hidden or no message was selected before, which caused the
  // clearing of the the DBListener.
  initFolderDBListener();
}

function HideMessageHeaderPane() {
  let header = document.getElementById("msgHeaderView");
  header.collapsed = true;
  document.getElementById("mail-notification-top").collapsed = true;

  // Disable the Message/Attachments menuitem.
  document.getElementById("msgAttachmentMenu").setAttribute("disabled", "true");

  // Disable the app menu attachment menu in there as well.
  document
    .getElementById("appmenu_msgAttachmentMenu")
    ?.setAttribute("disabled", "true");

  // Disable the attachment box.
  document.getElementById("attachmentView").collapsed = true;
  document.getElementById("attachment-splitter").collapsed = true;

  gMessageNotificationBar.clearMsgNotifications();
  // Clear the DBListener since we don't have any visible UI to update.
  clearFolderDBListener();

  // Now let interested listeners know the pane has been hidden.
  header.dispatchEvent(new Event("message-header-pane-hidden"));
}

/**
 * Take a string of newsgroups separated by commas, split it into newsgroups and
 * add them to the corresponding header-newsgroups-row element.
 *
 * @param {MsgHeaderEntry} headerEntry - The data structure for this header.
 * @param {string} headerValue - The string of newsgroups from the message.
 */
function outputNewsgroups(headerEntry, headerValue) {
  headerValue
    .split(",")
    .forEach(newsgroup => headerEntry.enclosingBox.addNewsgroup(newsgroup));
  headerEntry.enclosingBox.buildView();
}

/**
 * Take a string of tags separated by space, split them and add them to the
 * corresponding header-tags-row element.
 *
 * @param {MsgHeaderEntry} headerEntry - The data structure for this header.
 * @param {string} headerValue - The string of tags from the message.
 */
function outputTags(headerEntry, headerValue) {
  headerEntry.enclosingBox.buildTags(headerValue.split(" "));
}

/**
 * Take a string of message-ids separated by whitespace, split it and send them
 * to the corresponding header-message-ids-row element.
 *
 * @param {MsgHeaderEntry} headerEntry - The data structure for this header.
 * @param {string} headerValue - The string of message IDs from the message.
 */
function outputMessageIds(headerEntry, headerValue) {
  headerEntry.enclosingBox.clear();

  for (let id of headerValue.split(/\s+/)) {
    headerEntry.enclosingBox.addId(id);
  }

  headerEntry.enclosingBox.buildView();
}

/**
 * Take a string of addresses separated by commas, split it into separated
 * recipient objects and add them to the related parent container row.
 *
 * @param {MsgHeaderEntry} headerEntry - The data structure for this header.
 * @param {string} emailAddresses - The string of addresses from the message.
 */
function outputEmailAddresses(headerEntry, emailAddresses) {
  if (!emailAddresses) {
    return;
  }

  // The email addresses are still RFC2047 encoded but libmime has already
  // converted from "raw UTF-8" to "wide" (UTF-16) characters.
  let addresses = MailServices.headerParser.parseEncodedHeaderW(emailAddresses);

  // Make sure we start clean.
  headerEntry.enclosingBox.clear();

  // No addresses and a colon, so an empty group like "undisclosed-recipients: ;".
  // Add group name so at least something displays.
  if (!addresses.length && emailAddresses.includes(":")) {
    let address = { displayName: emailAddresses };
    headerEntry.enclosingBox.addRecipient(address);
  }

  for (let addr of addresses) {
    // If we want to include short/long toggle views and we have a long view,
    // always add it. If we aren't including a short/long view OR if we are and
    // we haven't parsed enough addresses to reach the cutoff valve yet then add
    // it to the default (short) div.
    let address = {};
    address.emailAddress = addr.email;
    address.fullAddress = addr.toString();
    address.displayName = addr.name;
    headerEntry.enclosingBox.addRecipient(address);
  }

  headerEntry.enclosingBox.buildView();
}

/**
 * Create a new attachment object which goes into the data attachment array.
 * This method checks whether the passed attachment is empty or not.
 *
 * @param {string} contentType - The attachment's mimetype.
 * @param {string} url - The URL for the attachment.
 * @param {string} name - The name to be displayed for this attachment
 *                               (usually the filename).
 * @param {string} uri - The URI for the message containing the attachment.
 * @param {boolean} isExternalAttachment - True if the attachment has been
 *                                         detached to file or is a link
 *                                         attachment.
 */
function AttachmentInfo(contentType, url, name, uri, isExternalAttachment) {
  this.message = gFolderDisplay.selectedMessage;
  this.contentType = contentType;
  this.name = name;
  this.url = url;
  this.uri = uri;
  this.isExternalAttachment = isExternalAttachment;
  // A |size| value of -1 means we don't have a valid size. Check again if
  // |sizeResolved| is false. For internal attachments and link attachments
  // with a reported size, libmime streams values to addAttachmentField()
  // which updates this object. For external file attachments, |size| is updated
  // in the isEmpty() function when the list is built. Deleted attachments
  // are resolved to -1.
  this.size = -1;
  this.sizeResolved = this.isDeleted;

  // Remove [?&]part= from remote urls, after getting the partID.
  // Remote urls, unlike non external mail part urls, may also contain query
  // strings starting with ?; PART_RE does not handle this.
  if (this.isLinkAttachment || this.isFileAttachment) {
    let match = url.match(/[?&]part=[^&]+$/);
    match = match && match[0];
    this.partID = match && match.split("part=")[1];
    this.url = url.replace(match, "");
  } else {
    let match = GlodaUtils.PART_RE.exec(url);
    this.partID = match && match[1];
  }
}

AttachmentInfo.prototype = {
  /**
   * Save this attachment to a file.
   */
  async save() {
    if (!this.hasFile || this.message != gFolderDisplay.selectedMessage) {
      return;
    }

    let empty = await this.isEmpty();
    if (empty) {
      return;
    }

    top.messenger.saveAttachment(
      this.contentType,
      this.url,
      encodeURIComponent(this.name),
      this.uri,
      this.isExternalAttachment
    );
  },

  /**
   * Open this attachment.
   */
  async open() {
    if (!this.hasFile || this.message != gFolderDisplay.selectedMessage) {
      return;
    }

    let bundleMessenger = document.getElementById("bundle_messenger");
    let empty = await this.isEmpty();
    if (empty) {
      let prompt = bundleMessenger.getString(
        this.isExternalAttachment
          ? "externalAttachmentNotFound"
          : "emptyAttachment"
      );
      top.msgWindow.promptDialog.alert(null, prompt);
    } else {
      // @see MsgComposeCommands.js which has simililar opening functionality
      let dotPos = this.name.lastIndexOf(".");
      let extension =
        dotPos >= 0 ? this.name.substring(dotPos + 1).toLowerCase() : "";
      if (this.contentType == "application/pdf" || extension == "pdf") {
        let handlerInfo = gMIMEService.getFromTypeAndExtension(
          this.contentType,
          extension
        );
        // Only open a new tab for pdfs if we are handling them internally.
        if (
          !handlerInfo.alwaysAskBeforeHandling &&
          handlerInfo.preferredAction == Ci.nsIHandlerInfo.handleInternally
        ) {
          // Add the content type to avoid a "how do you want to open this?"
          // dialog. The type may already be there, but that doesn't matter.
          let url = this.url;
          if (!url.includes("type=")) {
            url += url.includes("?") ? "&" : "?";
            url += "type=application/pdf";
          }
          let tabmail = document.getElementById("tabmail");
          if (!tabmail) {
            // If no tabmail available in this window, try and find it in
            // another.
            let win = Services.wm.getMostRecentWindow("mail:3pane");
            tabmail = win && win.document.getElementById("tabmail");
          }
          if (tabmail) {
            tabmail.openTab("contentTab", {
              url,
              background: false,
              linkHandler: "single-page",
            });
            tabmail.ownerGlobal.focus();
            return;
          }
          // If no tabmail, open PDF same as other attachments.
        }
      }

      // Just use the old method for handling messages, it works.

      if (this.contentType == "message/rfc822") {
        top.messenger.openAttachment(
          this.contentType,
          this.url,
          encodeURIComponent(this.name),
          this.uri,
          this.isExternalAttachment
        );
        return;
      }

      // Get the MIME info from the service.

      let mimeInfo;
      try {
        mimeInfo = gMIMEService.getFromTypeAndExtension(
          this.contentType,
          extension
        );
      } catch (ex) {
        // If the call above fails, which can happen on Windows where there's
        // nothing registered for the file type, assume this generic type.
        mimeInfo = gMIMEService.getFromTypeAndExtension(
          "application/octet-stream",
          ""
        );
      }
      // The default action is saveToDisk, which is not what we want.
      // If we don't have a stored handler, ask before handling.
      if (!gHandlerService.exists(mimeInfo)) {
        mimeInfo.alwaysAskBeforeHandling = true;
        mimeInfo.preferredAction = Ci.nsIHandlerInfo.alwaysAsk;
      }

      // If we know what to do, do it.

      let { name, url } = this;
      name = DownloadPaths.sanitize(name);

      async function saveToFile(path) {
        let buffer = await new Promise(function(resolve, reject) {
          NetUtil.asyncFetch(
            {
              uri: Services.io.newURI(url),
              loadUsingSystemPrincipal: true,
            },
            function(inputStream, status) {
              if (Components.isSuccessCode(status)) {
                resolve(NetUtil.readInputStream(inputStream));
              } else {
                reject(
                  new Components.Exception("Failed to fetch attachment", status)
                );
              }
            }
          );
        });
        await IOUtils.write(path, new Uint8Array(buffer));
      }

      let createTemporaryFileAndOpen = async mimeInfo => {
        let tmpPath = PathUtils.join(
          Services.dirsvc.get("TmpD", Ci.nsIFile).path,
          "pid-" + Services.appinfo.processID
        );
        await IOUtils.makeDirectory(tmpPath, { permissions: 0o700 });
        let tempFile = Cc["@mozilla.org/file/local;1"].createInstance(
          Ci.nsIFile
        );
        tempFile.initWithPath(tmpPath);

        tempFile.append(name);
        tempFile.createUnique(Ci.nsIFile.NORMAL_FILE_TYPE, 0o600);
        tempFile.remove(false);

        Cc["@mozilla.org/uriloader/external-helper-app-service;1"]
          .getService(Ci.nsPIExternalAppLauncher)
          .deleteTemporaryFileOnExit(tempFile);

        await saveToFile(tempFile.path);
        // Before opening from the temp dir, make the file read only so that
        // users don't edit and lose their edits...
        tempFile.permissions = 0o400;
        this._openFile(mimeInfo, tempFile);
      };

      let openLocalFile = mimeInfo => {
        let fileHandler = Services.io
          .getProtocolHandler("file")
          .QueryInterface(Ci.nsIFileProtocolHandler);

        try {
          let externalFile = fileHandler.getFileFromURLSpec(this.displayUrl);
          this._openFile(mimeInfo, externalFile);
        } catch (ex) {
          console.error(
            "AttachmentInfo.open: file - " + this.displayUrl + ", " + ex
          );
        }
      };

      if (!mimeInfo.alwaysAskBeforeHandling) {
        switch (mimeInfo.preferredAction) {
          case Ci.nsIHandlerInfo.saveToDisk:
            if (Services.prefs.getBoolPref("browser.download.useDownloadDir")) {
              let destFile = new FileUtils.File(
                await Downloads.getPreferredDownloadsDirectory()
              );
              destFile.append(name);
              destFile.createUnique(Ci.nsIFile.NORMAL_FILE_TYPE, 0o755);
              destFile.remove(false);
              await saveToFile(destFile.path);
            } else {
              let filePicker = Cc["@mozilla.org/filepicker;1"].createInstance(
                Ci.nsIFilePicker
              );
              filePicker.defaultString = this.name;
              filePicker.defaultExtension = extension;
              filePicker.init(
                window.browsingContext.topChromeWindow,
                bundleMessenger.getString("SaveAttachment"),
                Ci.nsIFilePicker.modeSave
              );
              let rv = await new Promise(resolve => filePicker.open(resolve));
              if (rv != Ci.nsIFilePicker.returnCancel) {
                await saveToFile(filePicker.file.path);
              }
            }
            return;
          case Ci.nsIHandlerInfo.useHelperApp:
          case Ci.nsIHandlerInfo.useSystemDefault:
            // Attachments can be detached and, if this is the case, opened from
            // their location on disk instead of copied to a temporary file.
            if (this.isExternalAttachment) {
              openLocalFile(mimeInfo);

              return;
            }

            await createTemporaryFileAndOpen(mimeInfo);
            return;
        }
      }

      // Ask what to do, then do it.
      let appLauncherDialog = Cc[
        "@mozilla.org/helperapplauncherdialog;1"
      ].createInstance(Ci.nsIHelperAppLauncherDialog);
      appLauncherDialog.show(
        {
          QueryInterface: ChromeUtils.generateQI(["nsIHelperAppLauncher"]),
          MIMEInfo: mimeInfo,
          source: Services.io.newURI(this.url),
          suggestedFileName: this.name,
          cancel(reason) {},
          promptForSaveDestination() {
            appLauncherDialog.promptForSaveToFileAsync(
              this,
              window.browsingContext.topChromeWindow,
              this.suggestedFileName,
              "." + extension, // Dot stripped by promptForSaveToFileAsync.
              false
            );
          },
          launchLocalFile() {
            openLocalFile(mimeInfo);
          },
          async setDownloadToLaunch(handleInternally, file) {
            await createTemporaryFileAndOpen(mimeInfo);
          },
          async saveDestinationAvailable(file) {
            if (file) {
              await saveToFile(file.path);
            }
          },
          setWebProgressListener(webProgressListener) {},
          targetFile: null,
          targetFileIsExecutable: null,
          timeDownloadStarted: null,
          contentLength: this.size,
          browsingContextId: getMessagePaneBrowser().browsingContext.id,
        },
        window.browsingContext.topChromeWindow,
        null
      );
    }
  },

  /**
   * Unless overridden by a test, opens a saved attachment when called by `open`.
   *
   * @param {nsIMIMEInfo} mimeInfo
   * @param {nsIFile} file
   */
  _openFile(mimeInfo, file) {
    mimeInfo.launchWithFile(file);
  },

  /**
   * Detach this attachment from the message.
   *
   * @param {boolean} aSaveFirst - true if the attachment should be saved
   *                               before detaching, false otherwise.
   */
  detach(aSaveFirst) {
    top.messenger.detachAttachment(
      this.contentType,
      this.url,
      encodeURIComponent(this.name),
      this.uri,
      aSaveFirst
    );
  },

  /**
   * This method checks whether the attachment has been deleted or not.
   *
   * @returns true if the attachment has been deleted, false otherwise.
   */
  get isDeleted() {
    return this.contentType == "text/x-moz-deleted";
  },

  /**
   * This method checks whether the attachment is a detached file.
   *
   * @returns true if the attachment is a detached file, false otherwise.
   */
  get isFileAttachment() {
    return this.isExternalAttachment && this.url.startsWith("file:");
  },

  /**
   * This method checks whether the attachment is an http link.
   *
   * @returns true if the attachment is an http link, false otherwise.
   */
  get isLinkAttachment() {
    return this.isExternalAttachment && /^https?:/.test(this.url);
  },

  /**
   * This method checks whether the attachment has an associated file or not.
   * Deleted attachments or detached attachments with missing external files
   * do *not* have a file.
   *
   * @returns true if the attachment has an associated file, false otherwise.
   */
  get hasFile() {
    if (this.sizeResolved && this.size == -1) {
      return false;
    }

    return true;
  },

  /**
   * Return display url, decoded and converted to utf8 from IDN punycode ascii,
   * if the attachment is external (http or file schemes).
   *
   * @returns {string} url.
   */
  get displayUrl() {
    if (this.isExternalAttachment) {
      // For status bar url display purposes, we want the displaySpec.
      // The ?part= has already been removed.
      return decodeURI(makeURI(this.url).displaySpec);
    }

    return this.url;
  },

  /**
   * This method checks whether the attachment url location exists and
   * is accessible. For http and file urls, fetch() will have the size
   * in the content-length header.
   *
   * @returns true if the attachment is empty or error, false otherwise.
   */
  async isEmpty() {
    if (this.isDeleted) {
      return true;
    }

    const isFetchable = url => {
      let uri = makeURI(url);
      return !(uri.username || uri.userPass);
    };

    // We have a resolved size.
    if (this.sizeResolved) {
      return this.size < 1;
    }

    if (!isFetchable(this.url)) {
      return false;
    }

    let empty = true;
    let size = -1;
    let options = { method: "GET" };

    let request = new Request(this.url, options);

    if (this.isExternalAttachment) {
      updateAttachmentsDisplay(this, true);
    }

    await fetch(request)
      .then(response => {
        if (!response.ok) {
          console.warn(
            "AttachmentInfo.isEmpty: fetch response error - " +
              response.statusText +
              ", response.url - " +
              response.url
          );
          return null;
        }

        if (this.isLinkAttachment) {
          if (response.status < 200 || response.status > 304) {
            console.warn(
              "AttachmentInfo.isEmpty: link fetch response status - " +
                response.status +
                ", response.url - " +
                response.url
            );
            return null;
          }
        }

        return response;
      })
      .then(async response => {
        if (this.isExternalAttachment) {
          size = response ? response.headers.get("content-length") : -1;
        } else {
          // Check the attachment again if addAttachmentField() sets a
          // libmime -1 return value for size in this object.
          // Note: just test for a non zero size, don't need to drain the
          // stream. We only get here if the url is fetchable.
          // The size for internal attachments is not calculated here but
          // will come from libmime.
          let reader = response.body.getReader();
          let result = await reader.read();
          reader.cancel();
          size = result && result.value ? result.value.length : -1;
        }

        if (size > 0) {
          empty = false;
        }
      })
      .catch(error => {
        console.warn(
          `AttachmentInfo.isEmpty: ${error.message} url - ${this.url}`
        );
      });

    this.sizeResolved = true;

    if (this.isExternalAttachment) {
      // For link attachments, we may have had a published value or -1
      // indicating unknown value. We now know the real size, so set it and
      // update the ui. For detached file attachments, get the size here
      // instead of the old xpcom way.
      this.size = size;
      updateAttachmentsDisplay(this, false);
    }

    return empty;
  },

  /**
   * Open a file attachment's containing folder.
   */
  openFolder() {
    if (!this.isFileAttachment || !this.hasFile) {
      return;
    }

    // The file url is stored in the attachment info part with unix path and
    // needs to be converted to os path for nsIFile.
    let fileHandler = Services.io
      .getProtocolHandler("file")
      .QueryInterface(Ci.nsIFileProtocolHandler);
    try {
      fileHandler.getFileFromURLSpec(this.displayUrl).reveal();
    } catch (ex) {
      console.error(
        "AttachmentInfo.openFolder: file - " + this.displayUrl + ", " + ex
      );
    }
  },
};

/**
 * Return true if possible attachments in the currently loaded message can be
 * deleted/detached.
 */
function CanDetachAttachments() {
  var canDetach =
    !gFolderDisplay.selectedMessageIsNews &&
    (!gFolderDisplay.selectedMessageIsImap || MailOfflineMgr.isOnline()) &&
    !gMessageDisplay.isDummy; // We can't detach from loaded eml files yet.
  if (canDetach && "content-type" in currentHeaderData) {
    canDetach = !ContentTypeIsSMIME(
      currentHeaderData["content-type"].headerValue
    );
  }

  return canDetach;
}

/**
 * Return true if the content type is an S/MIME one.
 */
function ContentTypeIsSMIME(contentType) {
  // S/MIME is application/pkcs7-mime and application/pkcs7-signature
  // - also match application/x-pkcs7-mime and application/x-pkcs7-signature.
  return /application\/(x-)?pkcs7-(mime|signature)/.test(contentType);
}

function onShowAttachmentToolbarContextMenu() {
  let expandBar = document.getElementById("context-expandAttachmentBar");
  let expanded = Services.prefs.getBoolPref(
    "mailnews.attachments.display.start_expanded"
  );
  expandBar.setAttribute("checked", expanded);
}

/**
 * Set up the attachment item context menu, showing or hiding the appropriate
 * menu items.
 */
function onShowAttachmentItemContextMenu() {
  let attachmentList = document.getElementById("attachmentList");
  let attachmentInfo = document.getElementById("attachmentInfo");
  let attachmentName = document.getElementById("attachmentName");
  let contextMenu = document.getElementById("attachmentItemContext");
  let openMenu = document.getElementById("context-openAttachment");
  let saveMenu = document.getElementById("context-saveAttachment");
  let detachMenu = document.getElementById("context-detachAttachment");
  let deleteMenu = document.getElementById("context-deleteAttachment");
  let copyUrlMenuSep = document.getElementById(
    "context-menu-copyurl-separator"
  );
  let copyUrlMenu = document.getElementById("context-copyAttachmentUrl");
  let openFolderMenu = document.getElementById("context-openFolder");

  // If we opened the context menu from the attachment info area (the paperclip,
  // "1 attachment" label, filename, or file size, just grab the first (and
  // only) attachment as our "selected" attachments.
  var selectedAttachments;
  if (
    contextMenu.triggerNode == attachmentInfo ||
    contextMenu.triggerNode.parentNode == attachmentInfo
  ) {
    selectedAttachments = [attachmentList.getItemAtIndex(0).attachment];
    if (contextMenu.triggerNode == attachmentName) {
      attachmentName.setAttribute("selected", true);
    }
  } else {
    selectedAttachments = [...attachmentList.selectedItems].map(
      item => item.attachment
    );
  }
  contextMenu.attachments = selectedAttachments;

  var allSelectedDetached = selectedAttachments.every(function(attachment) {
    return attachment.isExternalAttachment;
  });
  var allSelectedDeleted = selectedAttachments.every(function(attachment) {
    return !attachment.hasFile;
  });
  var canDetachSelected =
    CanDetachAttachments() && !allSelectedDetached && !allSelectedDeleted;
  let allSelectedHttp = selectedAttachments.every(function(attachment) {
    return attachment.isLinkAttachment;
  });
  let allSelectedFile = selectedAttachments.every(function(attachment) {
    return attachment.isFileAttachment;
  });

  openMenu.disabled = allSelectedDeleted;
  saveMenu.disabled = allSelectedDeleted;
  detachMenu.disabled = !canDetachSelected;
  deleteMenu.disabled = !canDetachSelected;
  copyUrlMenuSep.hidden = copyUrlMenu.hidden = !(
    allSelectedHttp || allSelectedFile
  );
  openFolderMenu.hidden = !allSelectedFile;
  openFolderMenu.disabled = allSelectedDeleted;

  Enigmail.hdrView.onShowAttachmentContextMenu();
}

/**
 * Close the attachment item context menu, performing any cleanup as necessary.
 */
function onHideAttachmentItemContextMenu() {
  let attachmentName = document.getElementById("attachmentName");
  let contextMenu = document.getElementById("attachmentItemContext");

  // If we opened the context menu from the attachmentName label, we need to
  // get rid of the "selected" attribute.
  if (contextMenu.triggerNode == attachmentName) {
    attachmentName.removeAttribute("selected");
  }
}

/**
 * Enable/disable menu items as appropriate for the single-attachment save all
 * toolbar button.
 */
function onShowSaveAttachmentMenuSingle() {
  let openItem = document.getElementById("button-openAttachment");
  let saveItem = document.getElementById("button-saveAttachment");
  let detachItem = document.getElementById("button-detachAttachment");
  let deleteItem = document.getElementById("button-deleteAttachment");

  let detached = currentAttachments[0].isExternalAttachment;
  let deleted = !currentAttachments[0].hasFile;
  let canDetach = CanDetachAttachments() && !deleted && !detached;

  openItem.disabled = deleted;
  saveItem.disabled = deleted;
  detachItem.disabled = !canDetach;
  deleteItem.disabled = !canDetach;
}

/**
 * Enable/disable menu items as appropriate for the multiple-attachment save all
 * toolbar button.
 */
function onShowSaveAttachmentMenuMultiple() {
  let openAllItem = document.getElementById("button-openAllAttachments");
  let saveAllItem = document.getElementById("button-saveAllAttachments");
  let detachAllItem = document.getElementById("button-detachAllAttachments");
  let deleteAllItem = document.getElementById("button-deleteAllAttachments");

  let allDetached = currentAttachments.every(function(attachment) {
    return attachment.isExternalAttachment;
  });
  let allDeleted = currentAttachments.every(function(attachment) {
    return !attachment.hasFile;
  });
  let canDetach = CanDetachAttachments() && !allDeleted && !allDetached;

  openAllItem.disabled = allDeleted;
  saveAllItem.disabled = allDeleted;
  detachAllItem.disabled = !canDetach;
  deleteAllItem.disabled = !canDetach;
}

/**
 * This is our oncommand handler for the attachment list items. A double click
 * or enter press in an attachmentitem simulates "opening" the attachment.
 *
 * @param event  the event object
 */
function attachmentItemCommand(event) {
  HandleSelectedAttachments("open");
}

var AttachmentListController = {
  supportsCommand(command) {
    switch (command) {
      case "cmd_selectAll":
      case "cmd_delete":
      case "cmd_shiftDelete":
      case "cmd_saveAsFile":
        return true;
      default:
        return false;
    }
  },

  isCommandEnabled(command) {
    switch (command) {
      case "cmd_selectAll":
      case "cmd_delete":
      case "cmd_shiftDelete":
      case "cmd_saveAsFile":
        return true;
      default:
        return false;
    }
  },

  doCommand(command) {
    // If the user invoked a key short cut then it is possible that we got here
    // for a command which is really disabled. kick out if the command should
    // be disabled.
    if (!this.isCommandEnabled(command)) {
      return;
    }

    var attachmentList = document.getElementById("attachmentList");

    switch (command) {
      case "cmd_selectAll":
        attachmentList.selectAll();
        return;
      case "cmd_delete":
      case "cmd_shiftDelete":
        HandleSelectedAttachments("delete");
        return;
      case "cmd_saveAsFile":
        HandleSelectedAttachments("saveAs");
    }
  },

  onEvent(event) {},
};

var AttachmentMenuController = {
  commands: {
    cmd_openAllAttachments: {
      isEnabled() {
        return AttachmentMenuController._someFilesAvailable();
      },

      doCommand() {
        HandleAllAttachments("open");
      },
    },

    cmd_saveAllAttachments: {
      isEnabled() {
        return AttachmentMenuController._someFilesAvailable();
      },

      doCommand() {
        HandleAllAttachments("save");
      },
    },

    cmd_detachAllAttachments: {
      isEnabled() {
        return AttachmentMenuController._canDetachFiles();
      },

      doCommand() {
        HandleAllAttachments("detach");
      },
    },

    cmd_deleteAllAttachments: {
      isEnabled() {
        return AttachmentMenuController._canDetachFiles();
      },

      doCommand() {
        HandleAllAttachments("delete");
      },
    },
  },

  _canDetachFiles() {
    let someNotDetached = currentAttachments.some(function(aAttachment) {
      return !aAttachment.isExternalAttachment;
    });

    return (
      CanDetachAttachments() && someNotDetached && this._someFilesAvailable()
    );
  },

  _someFilesAvailable() {
    return currentAttachments.some(function(aAttachment) {
      return aAttachment.hasFile;
    });
  },

  supportsCommand(aCommand) {
    if (!gFolderDisplay) {
      return false;
    }
    return aCommand in this.commands;
  },

  isCommandEnabled(aCommand) {
    if (!this.supportsCommand(aCommand)) {
      return false;
    }

    return this.commands[aCommand].isEnabled();
  },

  doCommand(aCommand) {
    if (!this.supportsCommand(aCommand)) {
      return;
    }
    let cmd = this.commands[aCommand];
    if (!cmd.isEnabled()) {
      return;
    }
    cmd.doCommand();
  },

  onEvent(aEvent) {},
};

function goUpdateAttachmentCommands() {
  for (let action of ["open", "save", "detach", "delete"]) {
    document.getElementById(
      `context-${action}AllAttachments`
    ).disabled = !AttachmentMenuController.isCommandEnabled(
      `cmd_${action}AllAttachments`
    );
  }
}

async function displayAttachmentsForExpandedView() {
  var bundle = document.getElementById("bundle_messenger");
  var numAttachments = currentAttachments.length;
  var attachmentView = document.getElementById("attachmentView");
  var attachmentSplitter = document.getElementById("attachment-splitter");
  document
    .getElementById("attachmentIcon")
    .setAttribute("src", "chrome://messenger/skin/icons/attach.svg");

  if (numAttachments <= 0) {
    attachmentView.collapsed = true;
    attachmentSplitter.collapsed = true;
  } else if (!gBuildAttachmentsForCurrentMsg) {
    attachmentView.collapsed = false;

    var attachmentList = document.getElementById("attachmentList");

    attachmentList.controllers.appendController(AttachmentListController);

    toggleAttachmentList(false);

    for (let attachment of currentAttachments) {
      // Create a new attachment widget
      var displayName = SanitizeAttachmentDisplayName(attachment);
      var item = attachmentList.appendItem(attachment, displayName);
      item.setAttribute("tooltiptext", attachment.name);
      item.addEventListener("command", attachmentItemCommand);

      // Get a detached file's size. For link attachments, the user must always
      // initiate the fetch for privacy reasons.
      if (attachment.isFileAttachment) {
        await attachment.isEmpty();
      }
    }

    if (
      Services.prefs.getBoolPref("mailnews.attachments.display.start_expanded")
    ) {
      toggleAttachmentList(true);
    }

    let attachmentInfo = document.getElementById("attachmentInfo");
    let attachmentCount = document.getElementById("attachmentCount");
    let attachmentName = document.getElementById("attachmentName");
    let attachmentSize = document.getElementById("attachmentSize");

    if (numAttachments == 1) {
      let count = bundle.getString("attachmentCountSingle");
      let name = SanitizeAttachmentDisplayName(currentAttachments[0]);

      attachmentInfo.setAttribute("contextmenu", "attachmentItemContext");
      attachmentCount.setAttribute("value", count);
      attachmentName.hidden = false;
      attachmentName.setAttribute("value", name);
    } else {
      let words = bundle.getString("attachmentCount");
      let count = PluralForm.get(currentAttachments.length, words).replace(
        "#1",
        currentAttachments.length
      );

      attachmentInfo.setAttribute("contextmenu", "attachmentListContext");
      attachmentCount.setAttribute("value", count);
      attachmentName.hidden = true;
    }

    attachmentSize.value = getAttachmentsTotalSizeStr();

    // Extra candy for external attachments.
    displayAttachmentsForExpandedViewExternal();

    // Show the appropriate toolbar button and label based on the number of
    // attachments.
    updateSaveAllAttachmentsButton();

    gBuildAttachmentsForCurrentMsg = true;
  }
}

function displayAttachmentsForExpandedViewExternal() {
  let bundleMessenger = document.getElementById("bundle_messenger");
  let attachmentName = document.getElementById("attachmentName");
  let attachmentList = document.getElementById("attachmentList");

  // Attachment bar single.
  let firstAttachment = attachmentList.firstElementChild.attachment;
  let isExternalAttachment = firstAttachment.isExternalAttachment;
  let displayUrl = isExternalAttachment ? firstAttachment.displayUrl : "";
  let tooltiptext =
    isExternalAttachment || firstAttachment.isDeleted
      ? ""
      : attachmentName.getAttribute("tooltiptextopen");
  let externalAttachmentNotFound = bundleMessenger.getString(
    "externalAttachmentNotFound"
  );

  attachmentName.textContent = displayUrl;
  attachmentName.tooltipText = tooltiptext;
  attachmentName.setAttribute(
    "tooltiptextexternalnotfound",
    externalAttachmentNotFound
  );
  attachmentName.addEventListener("mouseover", () =>
    top.MsgStatusFeedback.setOverLink(displayUrl)
  );
  attachmentName.addEventListener("mouseout", () =>
    top.MsgStatusFeedback.setOverLink("")
  );
  attachmentName.addEventListener("focus", () =>
    top.MsgStatusFeedback.setOverLink(displayUrl)
  );
  attachmentName.addEventListener("blur", () =>
    top.MsgStatusFeedback.setOverLink("")
  );
  attachmentName.classList.remove("text-link");
  attachmentName.classList.remove("notfound");

  if (firstAttachment.isDeleted) {
    attachmentName.classList.add("notfound");
  }

  if (isExternalAttachment) {
    attachmentName.classList.add("text-link");

    if (!firstAttachment.hasFile) {
      attachmentName.setAttribute("tooltiptext", externalAttachmentNotFound);
      attachmentName.classList.add("notfound");
    }
  }

  // Expanded attachment list.
  let index = 0;
  for (let attachmentitem of attachmentList.children) {
    let attachment = attachmentitem.attachment;
    if (attachment.isDeleted) {
      attachmentitem.classList.add("notfound");
    }

    if (attachment.isExternalAttachment) {
      displayUrl = attachment.displayUrl;
      attachmentitem.setAttribute("tooltiptext", "");
      attachmentitem.addEventListener("mouseover", () =>
        top.MsgStatusFeedback.setOverLink(displayUrl)
      );
      attachmentitem.addEventListener("mouseout", () =>
        top.MsgStatusFeedback.setOverLink("")
      );
      attachmentitem.addEventListener("focus", () =>
        top.MsgStatusFeedback.setOverLink(displayUrl)
      );
      attachmentitem.addEventListener("blur", () =>
        top.MsgStatusFeedback.setOverLink("")
      );

      attachmentitem
        .querySelector(".attachmentcell-name")
        .classList.add("text-link");
      attachmentitem
        .querySelector(".attachmentcell-extension")
        .classList.add("text-link");

      if (attachment.isLinkAttachment) {
        if (index == 0) {
          attachment.size = currentAttachments[index].size;
        }
      }

      if (!attachment.hasFile) {
        attachmentitem.setAttribute("tooltiptext", externalAttachmentNotFound);
        attachmentitem.classList.add("notfound");
      }
    }

    index++;
  }
}

/**
 * Update the "save all attachments" button in the attachment pane, showing
 * the proper button and enabling/disabling it as appropriate.
 */
function updateSaveAllAttachmentsButton() {
  let saveAllSingle = document.getElementById("attachmentSaveAllSingle");
  let saveAllMultiple = document.getElementById("attachmentSaveAllMultiple");

  // If we can't find the buttons, they're not on the toolbar, so bail out!
  if (!saveAllSingle || !saveAllMultiple) {
    return;
  }

  let allDeleted = currentAttachments.every(function(attachment) {
    return !attachment.hasFile;
  });
  let single = currentAttachments.length == 1;

  saveAllSingle.hidden = !single;
  saveAllMultiple.hidden = single;
  saveAllSingle.disabled = saveAllMultiple.disabled = allDeleted;
}

/**
 * Update the attachments display info after a particular attachment's
 * existence has been verified.
 *
 * @param {AttachmentInfo} attachmentInfo
 * @param {boolean} isFetching
 */
function updateAttachmentsDisplay(attachmentInfo, isFetching) {
  if (attachmentInfo.isExternalAttachment) {
    let attachmentList = document.getElementById("attachmentList");
    let attachmentIcon = document.getElementById("attachmentIcon");
    let attachmentName = document.getElementById("attachmentName");
    let attachmentSize = document.getElementById("attachmentSize");
    let attachmentItem = attachmentList.findItemForAttachment(attachmentInfo);
    let index = attachmentList.getIndexOfItem(attachmentItem);

    if (isFetching) {
      // Set elements busy to show the user this is potentially a long network
      // fetch for the link attachment.
      attachmentList.setAttachmentLoaded(attachmentItem, false);
      return;
    }

    if (attachmentInfo.message != gFolderDisplay.selectedMessage) {
      // The user changed messages while fetching, reset the bar and exit;
      // the listitems are torn down/rebuilt on each message load.
      attachmentIcon.setAttribute(
        "src",
        "chrome://messenger/skin/icons/attach.svg"
      );
      return;
    }

    if (index == -1) {
      // The user changed messages while fetching, then came back to the same
      // message. The reset of busy state has already happened and anyway the
      // item has already been torn down so the index will be invalid; exit.
      return;
    }

    currentAttachments[index].size = attachmentInfo.size;
    let tooltiptextExternalNotFound = attachmentName.getAttribute(
      "tooltiptextexternalnotfound"
    );

    let sizeStr;
    let bundle = document.getElementById("bundle_messenger");
    if (attachmentInfo.size < 1) {
      sizeStr = bundle.getString("attachmentSizeUnknown");
    } else {
      sizeStr = top.messenger.formatFileSize(attachmentInfo.size);
    }

    // The attachment listitem.
    attachmentList.setAttachmentLoaded(attachmentItem, true);
    attachmentList.setAttachmentSize(
      attachmentItem,
      attachmentInfo.hasFile ? sizeStr : ""
    );

    // FIXME: The UI logic for this should be moved to the attachment list or
    // item itself.
    if (attachmentInfo.hasFile) {
      attachmentItem.removeAttribute("tooltiptext");
      attachmentItem.classList.remove("notfound");
    } else {
      attachmentItem.setAttribute("tooltiptext", tooltiptextExternalNotFound);
      attachmentItem.classList.add("notfound");
    }

    // The attachmentbar.
    updateSaveAllAttachmentsButton();
    attachmentSize.value = getAttachmentsTotalSizeStr();
    if (attachmentList.isLoaded()) {
      attachmentIcon.setAttribute(
        "src",
        "chrome://messenger/skin/icons/attach.svg"
      );
    }

    // If it's the first one (and there's only one).
    if (index == 0) {
      if (attachmentInfo.hasFile) {
        attachmentName.removeAttribute("tooltiptext");
        attachmentName.classList.remove("notfound");
      } else {
        attachmentName.setAttribute("tooltiptext", tooltiptextExternalNotFound);
        attachmentName.classList.add("notfound");
      }
    }

    // Reset widths since size may have changed; ensure no false cropping of
    // the attachment item name.
    attachmentList.setOptimumWidth();
  }
}

/**
 * Calculate the total size of all attachments in the message as emitted to
 * |currentAttachments| and return a pretty string.
 *
 * @returns {string} - Description of the attachment size (e.g. 123 KB or 3.1MB)
 */
function getAttachmentsTotalSizeStr() {
  let bundle = document.getElementById("bundle_messenger");
  let totalSize = 0;
  let lastPartID;
  let unknownSize = false;
  for (let attachment of currentAttachments) {
    // Check if this attachment's part ID is a child of the last attachment
    // we counted. If so, skip it, since we already accounted for its size
    // from its parent.
    if (!lastPartID || attachment.partID.indexOf(lastPartID) != 0) {
      lastPartID = attachment.partID;
      if (attachment.size != -1) {
        totalSize += Number(attachment.size);
      } else if (!attachment.isDeleted) {
        unknownSize = true;
      }
    }
  }

  let sizeStr = top.messenger.formatFileSize(totalSize);
  if (unknownSize) {
    if (totalSize == 0) {
      sizeStr = bundle.getString("attachmentSizeUnknown");
    } else {
      sizeStr = bundle.getFormattedString("attachmentSizeAtLeast", [sizeStr]);
    }
  }

  return sizeStr;
}

/**
 * Expand/collapse the attachment list. When expanding it, automatically resize
 * it to an appropriate height (1/4 the message pane or smaller).
 *
 * @param expanded  True if the attachment list should be expanded, false
 *                  otherwise. If |expanded| is not specified, toggle the state.
 * @param updateFocus  (optional) True if the focus should be updated, focusing
 *                     on the attachmentList when expanding, or the messagepane
 *                     when collapsing (but only when the attachmentList was
 *                     originally focused).
 */
function toggleAttachmentList(expanded, updateFocus) {
  var attachmentView = document.getElementById("attachmentView");
  var attachmentBar = document.getElementById("attachmentBar");
  var attachmentToggle = document.getElementById("attachmentToggle");
  var attachmentList = document.getElementById("attachmentList");
  var attachmentSplitter = document.getElementById("attachment-splitter");
  var bundle = document.getElementById("bundle_messenger");

  if (expanded === undefined) {
    expanded = !attachmentToggle.checked;
  }

  attachmentToggle.checked = expanded;

  if (expanded) {
    attachmentList.collapsed = false;
    if (!attachmentView.collapsed) {
      attachmentSplitter.collapsed = false;
    }
    attachmentBar.setAttribute(
      "tooltiptext",
      bundle.getString("collapseAttachmentPaneTooltip")
    );

    attachmentList.setOptimumWidth();

    // By design, attachmentView should not take up more than 1/4 of the message
    // pane space
    attachmentView.setAttribute(
      "height",
      Math.min(
        attachmentList.preferredHeight,
        document.getElementById("messagepanebox").getBoundingClientRect()
          .height / 4
      )
    );

    if (updateFocus) {
      attachmentList.focus();
    }
  } else {
    attachmentList.collapsed = true;
    attachmentSplitter.collapsed = true;
    attachmentBar.setAttribute(
      "tooltiptext",
      bundle.getString("expandAttachmentPaneTooltip")
    );
    attachmentView.removeAttribute("height");

    if (updateFocus && document.activeElement == attachmentList) {
      // TODO
    }
  }
}

/**
 * Pick out a nice icon for the attachment.
 *
 * @param attachment  the nsIMsgAttachment object to show icon for
 */
function getIconForAttachment(attachment) {
  if (attachment.isDeleted) {
    return "chrome://messenger/skin/icons/attachment-deleted.svg";
  }
  return `moz-icon://${attachment.name}?size=16&amp;contentType=${attachment.contentType}`;
}

/**
 * Public method called when we create the attachments file menu
 */
function FillAttachmentListPopup(aEvent, aPopup) {
  // First clear out the old view...
  ClearAttachmentMenu(aPopup);

  for (let [attachmentIndex, attachment] of currentAttachments.entries()) {
    addAttachmentToPopup(aPopup, attachment, attachmentIndex);
  }

  goUpdateAttachmentCommands();
}

// Public method used to clear the file attachment menu
function ClearAttachmentMenu(popup) {
  if (popup) {
    while (popup.firstElementChild.localName == "menu") {
      popup.firstElementChild.remove();
    }
  }
}

/**
 * Create a menu for a single attachment.
 *
 * @param popup  the popup to add the menu to
 * @param attachment  the AttachmentInfo object to add
 * @param attachmentIndex  the index (starting at 0) of this attachment
 */
function addAttachmentToPopup(popup, attachment, attachmentIndex) {
  if (!popup) {
    return;
  }

  var item = document.createXULElement("menu");
  if (!item) {
    return;
  }

  function getString(aName) {
    return document.getElementById("bundle_messenger").getString(aName);
  }

  // Insert the item just before the separator. The separator is the 2nd to
  // last element in the popup.
  item.setAttribute("class", "menu-iconic");
  item.setAttribute("image", getIconForAttachment(attachment));

  // find the separator
  var indexOfSeparator = 0;
  while (popup.children[indexOfSeparator].localName != "menuseparator") {
    indexOfSeparator++;
  }
  // We increment the attachmentIndex here since we only use it for the
  // label and accesskey attributes, and we want the accesskeys for the
  // attachments list in the menu to be 1-indexed.
  attachmentIndex++;
  var displayName = SanitizeAttachmentDisplayName(attachment);
  var label = document
    .getElementById("bundle_messenger")
    .getFormattedString("attachmentDisplayNameFormat", [
      attachmentIndex,
      displayName,
    ]);
  item.setAttribute("crop", "center");
  item.setAttribute("label", label);
  item.setAttribute("accesskey", attachmentIndex % 10);

  // Each attachment in the list gets its own menupopup with options for
  // saving, deleting, detaching, etc.
  var openpopup = document.createXULElement("menupopup");
  openpopup = item.appendChild(openpopup);
  openpopup.addEventListener("popupshowing", function(aEvent) {
    aEvent.stopPropagation();
  });

  // Due to Bug #314228, we must append our menupopup to the new attachment
  // menu item before we inserting the attachment menu into the popup. If we
  // don't, our attachment menu items will not show up.
  item = popup.insertBefore(item, popup.children[indexOfSeparator]);

  if (attachment.isExternalAttachment) {
    if (!attachment.hasFile) {
      item.classList.add("notfound");
    } else {
      // The text-link class must be added to the <label> and have a <menu>
      // hover rule. Adding to <menu> makes hover overflow the underline to
      // the popup items.
      let label = item.children[1];
      label.classList.add("text-link");
    }
  }

  if (attachment.isDeleted) {
    item.classList.add("notfound");
  }

  var detached = attachment.isExternalAttachment;
  var deleted = !attachment.hasFile;
  var canDetach = CanDetachAttachments() && !deleted && !detached;

  if (deleted) {
    // We can't do anything with a deleted attachment, so just return.
    item.disabled = true;
    return;
  }

  // Create the "open" menu item
  var menuitementry = document.createXULElement("menuitem");
  menuitementry.attachment = attachment;
  menuitementry.setAttribute("oncommand", "this.attachment.open();");
  menuitementry.setAttribute("label", getString("openLabel"));
  menuitementry.setAttribute("accesskey", getString("openLabelAccesskey"));
  menuitementry.setAttribute("disabled", deleted);
  menuitementry = openpopup.appendChild(menuitementry);

  // Create a menuseparator
  var menuseparator = document.createXULElement("menuseparator");
  openpopup.appendChild(menuseparator);

  // Create the "save" menu item
  menuitementry = document.createXULElement("menuitem");
  menuitementry.attachment = attachment;
  menuitementry.setAttribute("oncommand", "this.attachment.save();");
  menuitementry.setAttribute("label", getString("saveLabel"));
  menuitementry.setAttribute("accesskey", getString("saveLabelAccesskey"));
  menuitementry.setAttribute("disabled", deleted);
  menuitementry = openpopup.appendChild(menuitementry);

  // Create the "detach" menu item
  menuitementry = document.createXULElement("menuitem");
  menuitementry.attachment = attachment;
  menuitementry.setAttribute("oncommand", "this.attachment.detach(true);");
  menuitementry.setAttribute("label", getString("detachLabel"));
  menuitementry.setAttribute("accesskey", getString("detachLabelAccesskey"));
  menuitementry.setAttribute("disabled", !canDetach);
  menuitementry = openpopup.appendChild(menuitementry);

  // Create the "delete" menu item
  menuitementry = document.createXULElement("menuitem");
  menuitementry.attachment = attachment;
  menuitementry.setAttribute("oncommand", "this.attachment.detach(false);");
  menuitementry.setAttribute("label", getString("deleteLabel"));
  menuitementry.setAttribute("accesskey", getString("deleteLabelAccesskey"));
  menuitementry.setAttribute("disabled", !canDetach);
  menuitementry = openpopup.appendChild(menuitementry);

  // Create the "open containing folder" menu item, for existing detached only.
  if (attachment.isFileAttachment) {
    let menuseparator = document.createXULElement("menuseparator");
    openpopup.appendChild(menuseparator);
    menuitementry = document.createXULElement("menuitem");
    menuitementry.attachment = attachment;
    menuitementry.setAttribute("oncommand", "this.attachment.openFolder();");
    menuitementry.setAttribute("label", getString("openFolderLabel"));
    menuitementry.setAttribute(
      "accesskey",
      getString("openFolderLabelAccesskey")
    );
    menuitementry.setAttribute("disabled", !attachment.hasFile);
    menuitementry = openpopup.appendChild(menuitementry);
  }
}

/**
 * Open an attachment from the attachment bar.
 *
 * @param event the event that triggered this action
 */
function OpenAttachmentFromBar(event) {
  if (event.button == 0) {
    // Only open on the first click; ignore double-clicks so that the user
    // doesn't end up with the attachment opened multiple times.
    if (event.detail == 1) {
      TryHandleAllAttachments("open");
    }
    event.stopPropagation();
  }
}

/**
 * Handle all the attachments in this message (save them, open them, etc).
 *
 * @param action one of "open", "save", "saveAs", "detach", or "delete"
 */
function HandleAllAttachments(action) {
  HandleMultipleAttachments(currentAttachments, action);
}

/**
 * Try to handle all the attachments in this message (save them, open them,
 * etc). If the action fails for whatever reason, catch the error and report it.
 *
 * @param action  one of "open", "save", "saveAs", "detach", or "delete"
 */
function TryHandleAllAttachments(action) {
  try {
    HandleAllAttachments(action);
  } catch (e) {
    console.error(e);
  }
}

/**
 * Handle the currently-selected attachments in this message (save them, open
 * them, etc).
 *
 * @param action  one of "open", "save", "saveAs", "detach", or "delete"
 */
function HandleSelectedAttachments(action) {
  let attachmentList = document.getElementById("attachmentList");
  let selectedAttachments = [];
  for (let item of attachmentList.selectedItems) {
    selectedAttachments.push(item.attachment);
  }

  HandleMultipleAttachments(selectedAttachments, action);
}

/**
 * Perform an action on multiple attachments (e.g. open or save)
 *
 * @param attachments  an array of AttachmentInfo objects to work with
 * @param action  one of "open", "save", "saveAs", "detach", or "delete"
 */
function HandleMultipleAttachments(attachments, action) {
  // Feed message link attachments save handling.
  if (
    gFolderDisplay.selectedMessageIsFeed &&
    (action == "save" || action == "saveAs")
  ) {
    saveLinkAttachmentsToFile(attachments);
    return;
  }

  // convert our attachment data into some c++ friendly structs
  var attachmentContentTypeArray = [];
  var attachmentUrlArray = [];
  var attachmentDisplayUrlArray = [];
  var attachmentDisplayNameArray = [];
  var attachmentMessageUriArray = [];

  // populate these arrays..
  var actionIndex = 0;
  for (let attachment of attachments) {
    // Exclude attachment which are 1) deleted, or 2) detached with missing
    // external files, unless copying urls.
    if (!attachment.hasFile && action != "copyUrl") {
      continue;
    }

    attachmentContentTypeArray[actionIndex] = attachment.contentType;
    attachmentUrlArray[actionIndex] = attachment.url;
    attachmentDisplayUrlArray[actionIndex] = attachment.displayUrl;
    attachmentDisplayNameArray[actionIndex] = encodeURI(attachment.name);
    attachmentMessageUriArray[actionIndex] = attachment.uri;
    ++actionIndex;
  }

  // The list has been built. Now call our action code...
  switch (action) {
    case "save":
      top.messenger.saveAllAttachments(
        attachmentContentTypeArray,
        attachmentUrlArray,
        attachmentDisplayNameArray,
        attachmentMessageUriArray
      );
      return;
    case "detach":
      // "detach" on a multiple selection of attachments is so far not really
      // supported. As a workaround, resort to normal detach-"all". See also
      // the comment on 'detaching a multiple selection of attachments' below.
      if (attachments.length == 1) {
        attachments[0].detach(true);
      } else {
        top.messenger.detachAllAttachments(
          attachmentContentTypeArray,
          attachmentUrlArray,
          attachmentDisplayNameArray,
          attachmentMessageUriArray,
          true // save
        );
      }
      return;
    case "delete":
      top.messenger.detachAllAttachments(
        attachmentContentTypeArray,
        attachmentUrlArray,
        attachmentDisplayNameArray,
        attachmentMessageUriArray,
        false // don't save
      );
      return;
    case "open":
      // XXX hack alert. If we sit in tight loop and open multiple
      // attachments, we get chrome errors in layout as we start loading the
      // first helper app dialog then before it loads, we kick off the next
      // one and the next one. Subsequent helper app dialogs were failing
      // because we were still loading the chrome files for the first attempt
      // (error about the xul cache being empty). For now, work around this by
      // doing the first helper app dialog right away, then waiting a bit
      // before we launch the rest.
      let actionFunction = function(aAttachment) {
        aAttachment.open();
      };

      for (let i = 0; i < attachments.length; i++) {
        if (i == 0) {
          actionFunction(attachments[i]);
        } else {
          setTimeout(actionFunction, 100, attachments[i]);
        }
      }
      return;
    case "saveAs":
      // Show one save dialog at a time, which allows to adjust the file name
      // and folder path for each attachment. For added convenience, we remember
      // the folder path of each file for the save dialog of the next one.
      let saveAttachments = function(attachments) {
        if (attachments.length > 0) {
          attachments[0].save().then(function() {
            saveAttachments(attachments.slice(1));
          });
        }
      };

      saveAttachments(attachments);
      return;
    case "copyUrl":
      // Copy external http url(s) to clipboard. The menuitem is hidden unless
      // all selected attachment urls are http.
      navigator.clipboard.writeText(attachmentDisplayUrlArray.join("\n"));
      return;
    case "openFolder":
      for (let attachment of attachments) {
        setTimeout(() => attachment.openFolder());
      }
      return;
    default:
      throw new Error("unknown HandleMultipleAttachments action: " + action);
  }
}

/**
 * Link attachments are passed as an array of AttachmentInfo objects. This
 * is meant to download http link content using the browser method.
 *
 * @param {AttachmentInfo[]} aAttachmentInfoArray - Array of attachmentInfo.
 */
async function saveLinkAttachmentsToFile(aAttachmentInfoArray) {
  for (let attachment of aAttachmentInfoArray) {
    if (
      !attachment.hasFile ||
      attachment.message != gFolderDisplay.selectedMessage
    ) {
      continue;
    }

    let empty = await attachment.isEmpty();
    if (empty) {
      continue;
    }

    // internalSave() is part of saveURL() internals...
    internalSave(
      attachment.url, // aURL,
      null, // aOriginalUrl,
      undefined, // aDocument,
      attachment.name, // aDefaultFileName,
      undefined, // aContentDisposition,
      undefined, // aContentType,
      undefined, // aShouldBypassCache,
      undefined, // aFilePickerTitleKey,
      undefined, // aChosenData,
      undefined, // aReferrer,
      undefined, // aCookieJarSettings,
      document, // aInitiatingDocument,
      undefined, // aSkipPrompt,
      undefined, // aCacheKey,
      undefined // aIsContentWindowPrivate
    );
  }
}

function ClearAttachmentList() {
  // We also have to disable the Message/Attachments menuitem.
  document.getElementById("msgAttachmentMenu").setAttribute("disabled", "true");
  // Do the same on appmenu.
  document
    .getElementById("appmenu_msgAttachmentMenu")
    ?.setAttribute("disabled", "true");

  // clear selection
  var list = document.getElementById("attachmentList");
  list.clearSelection();

  while (list.hasChildNodes()) {
    list.lastChild.remove();
  }
}

// See attachmentBucketDNDObserver, which should have the same logic.
let attachmentListDNDObserver = {
  onDragStart(event) {
    // NOTE: Starting a drag on an attachment item will normally also select
    // the attachment item before this method is called. But this is not
    // necessarily the case. E.g. holding Shift when starting the drag
    // operation. When it isn't selected, we just don't transfer.
    if (event.target.matches(".attachmentItem[selected]")) {
      // Also transfer other selected attachment items.
      let attachments = Array.from(
        document.querySelectorAll("#attachmentList .attachmentItem[selected]"),
        item => item.attachment
      );
      setupDataTransfer(event, attachments);
    }
    event.stopPropagation();
  },
};

let attachmentNameDNDObserver = {
  onDragStart(event) {
    let attachmentList = document.getElementById("attachmentList");
    setupDataTransfer(event, [attachmentList.getItemAtIndex(0).attachment]);
    event.stopPropagation();
  },
};

<<<<<<< HEAD
=======
function nsDummyMsgHeader() {}

nsDummyMsgHeader.prototype = {
  mProperties: [],
  getStringProperty(aProperty) {
    if (aProperty in this.mProperties) {
      return this.mProperties[aProperty];
    }
    return "";
  },
  setStringProperty(aProperty, aVal) {
    this.mProperties[aProperty] = aVal;
  },
  getUint32Property(aProperty) {
    if (aProperty in this.mProperties) {
      return parseInt(this.mProperties[aProperty]);
    }
    return 0;
  },
  setUint32Property(aProperty, aVal) {
    this.mProperties[aProperty] = aVal.toString();
  },
  markHasAttachments(hasAttachments) {},
  messageSize: 0,
  author: null,
  get mime2DecodedAuthor() {
    return this.author;
  },
  subject: "",
  get mime2DecodedSubject() {
    return this.subject;
  },
  recipients: null,
  get mime2DecodedRecipients() {
    return this.recipients;
  },
  ccList: null,
  listPost: null,
  messageId: null,
  date: 0,
  accountKey: "",
  flags: 0,
  // If you change us to return a fake folder, please update
  // folderDisplay.js's FolderDisplayWidget's selectedMessageIsExternal getter.
  folder: null,
};

>>>>>>> 2042d38d
function onShowOtherActionsPopup() {
  // Enable/disable the Open Conversation button.
  let glodaEnabled = Services.prefs.getBoolPref(
    "mailnews.database.global.indexer.enabled"
  );

  let openConversation = document.getElementById(
    "otherActionsOpenConversation"
  );
  // Check because this menuitem element is not present in messageWindow.xhtml.
  if (openConversation) {
    openConversation.disabled = !(
      glodaEnabled &&
      gFolderDisplay?.selectedCount > 0 &&
      Gloda.isMessageIndexed(gFolderDisplay.selectedMessage)
    );
  }

  if (SelectedMessagesAreRead()) {
    document.getElementById("markAsReadMenuItem").setAttribute("hidden", true);
    document.getElementById("markAsUnreadMenuItem").removeAttribute("hidden");
  } else {
    document.getElementById("markAsReadMenuItem").removeAttribute("hidden");
    document
      .getElementById("markAsUnreadMenuItem")
      .setAttribute("hidden", true);
  }

  // Check if the current message is feed or not.
  let isFeed = FeedUtils.isFeedMessage(gFolderDisplay.selectedMessage);
  document.getElementById("otherActionsMessageBodyAs").hidden = isFeed;
  document.getElementById("otherActionsFeedBodyAs").hidden = !isFeed;
}

/**
 * Object literal to handle a few simple customization options for the message
 * header.
 */
const gHeaderCustomize = {
  docURL: "chrome://messenger/content/messenger.xhtml",
  /**
   * The DOM element panel collecting all customization options.
   *
   * @type {XULElement}
   */
  customizePanel: null,
  /**
   * The object storing all saved customization options.
   *
   * @type {object}
   * @property {boolean} showAvatar - If the profile picutre of the sender
   *   should be showed.
   * @property {boolean} showFullAddress - If the sender recipient should always
   *   show the full name and email address.
   * @property {boolean} hideLabels - If the labels column should be hidden.
   * @property {boolean} subjectLarge - If the font size of the subject line
   *   should be increased.
   * @property {string} buttonStyle - The style in which the buttons should be
   *   rendered:
   *   - "default" = icons+text
   *   - "only-icons" = only icons
   *   - "only-text" = only text
   */
  customizeData: {
    showAvatar: false,
    showFullAddress: false,
    hideLabels: false,
    subjectLarge: false,
    buttonStyle: "default",
  },

  /**
   * Initialize the customizer.
   */
  init() {
    this.customizePanel = document.getElementById(
      "messageHeaderCustomizationPanel"
    );

    let xulStore = Services.xulStore;
    if (xulStore.hasValue(this.docURL, "messageHeader", "layout")) {
      this.customizeData = JSON.parse(
        xulStore.getValue(this.docURL, "messageHeader", "layout")
      );
      this.updateLayout();
    }
  },

  /**
   * Reset and update the customized style of the message header.
   */
  updateLayout() {
    let header = document.getElementById("messageHeader");
    // Always clear existing styles to avoid visual issues.
    header.classList.remove(
      "message-header-large-subject",
      "message-header-buttons-only-icons",
      "message-header-buttons-only-text",
      "message-header-hide-label-column"
    );

    // Bail out if we don't have anything to customize.
    if (!Object.keys(this.customizeData).length) {
      return;
    }

    header.classList.toggle(
      "message-header-large-subject",
      this.customizeData.subjectLarge || false
    );

    header.classList.toggle(
      "message-header-hide-label-column",
      this.customizeData.hideLabels || false
    );

    header.classList.toggle(
      "message-header-show-recipient-avatar",
      this.customizeData.showAvatar || false
    );

    header.classList.toggle(
      "message-header-show-sender-full-address",
      this.customizeData.showFullAddress || false
    );

    switch (this.customizeData.buttonStyle) {
      case "only-icons":
      case "only-text":
        header.classList.add(
          `message-header-buttons-${this.customizeData.buttonStyle}`
        );
        break;

      case "default":
      default:
        header.classList.remove(
          "message-header-buttons-only-icons",
          "message-header-buttons-only-text"
        );
        break;
    }

    gMessageHeader.syncLabelsColumnWidths();
  },

  /**
   * Show the customization panel for the message header.
   */
  showPanel() {
    this.customizePanel.openPopup(
      document.getElementById("otherActionsButton"),
      "after_end",
      6,
      6,
      false
    );
  },

  /**
   * Update the panel's elements to reflect the users' customization.
   */
  onPanelShowing() {
    document.getElementById("headerButtonStyle").value =
      this.customizeData.buttonStyle || "default";

    document.getElementById("headerShowAvatar").checked =
      this.customizeData.showAvatar || false;

    document.getElementById("headerShowFullAddress").checked =
      this.customizeData.showFullAddress || false;

    document.getElementById("headerHideLabels").checked =
      this.customizeData.hideLabels || false;

    document.getElementById("headerSubjectLarge").checked =
      this.customizeData.subjectLarge || false;

    let type = Ci.nsMimeHeaderDisplayTypes;
    let pref = Services.prefs.getIntPref("mail.show_headers");

    document.getElementById("headerViewAllHeaders").checked =
      type.AllHeaders == pref;
  },

  /**
   * Update the buttons style when the menuitem value is changed.
   *
   * @param {Event} event - The menuitem command event.
   */
  updateButtonStyle(event) {
    this.customizeData.buttonStyle = event.target.value;
    this.updateLayout();
  },

  /**
   * Show or hide the profile picture of the sender recipient.
   *
   * @param {Event} event - The checkbox command event.
   */
  toggleAvatar(event) {
    this.customizeData.showAvatar = event.target.checked;
    this.updateLayout();
  },

  /**
   * Show or hide the sender's full address, which will show the display name
   * and the email address on two different lines.
   *
   * @param {Event} event - The checkbox command event.
   */
  toggleSenderAddress(event) {
    this.customizeData.showFullAddress = event.target.checked;
    this.updateLayout();
  },

  /**
   * Show or hide the labels column.
   *
   * @param {Event} event - The checkbox command event.
   */
  toggleLabelColumn(event) {
    this.customizeData.hideLabels = event.target.checked;
    this.updateLayout();
  },

  /**
   * Update the subject style when the checkbox is clicked.
   *
   * @param {Event} event - The checkbox command event.
   */
  updateSubjectStyle(event) {
    this.customizeData.subjectLarge = event.target.checked;
    this.updateLayout();
  },

  /**
   * Show or hide all the headers of a message.
   *
   * @param {Event} event - The checkbox command event.
   */
  toggleAllHeaders(event) {
    let mode = event.target.checked
      ? Ci.nsMimeHeaderDisplayTypes.AllHeaders
      : Ci.nsMimeHeaderDisplayTypes.NormalHeaders;
    Services.prefs.setIntPref("mail.show_headers", mode);
    AdjustHeaderView(mode);
    ReloadMessage();
  },

  /**
   * Close the customize panel.
   */
  closePanel() {
    this.customizePanel.hidePopup();
  },

  /**
   * Update the xulStore only when the panel is closed.
   */
  onPanelHidden() {
    Services.xulStore.setValue(
      this.docURL,
      "messageHeader",
      "layout",
      JSON.stringify(this.customizeData)
    );
  },
};

/**
 * Object to handle the creation, destruction, and update of all recipient
 * fields that will be showed in the message header.
 */
const gMessageHeader = {
  /**
   * Get the newsgroup server corresponding to the currently selected message.
   *
   * @returns {?nsISubscribableServer} The server for the newsgroup, or null.
   */
  get newsgroupServer() {
    if (gFolderDisplay.selectedMessageIsNews) {
      return gFolderDisplay.selectedMessage.folder.server?.QueryInterface(
        Ci.nsISubscribableServer
      );
    }

    return null;
  },

  /**
   * Toggle the scrollable style of the message header area.
   *
   * @param {boolean} showAllHeaders - True if we need to show all header fields
   *   and ignore the space limit for multi recipients row.
   */
  toggleScrollableHeader(showAllHeaders) {
    document
      .getElementById("messageHeader")
      .classList.toggle("scrollable", showAllHeaders);
  },

  /**
   * Ensure that the all visible labels have the same size.
   */
  syncLabelsColumnWidths() {
    let allHeaderLabels = document.querySelectorAll(
      ".message-header-row:not([hidden]) .message-header-label"
    );

    // Clear existing style.
    for (let label of allHeaderLabels) {
      label.style.minWidth = null;
    }

    let minWidth = Math.max(...Array.from(allHeaderLabels, i => i.clientWidth));
    for (let label of allHeaderLabels) {
      label.style.minWidth = `${minWidth}px`;
    }
  },

  openCopyPopup(event, element) {
    let popup = document.getElementById(
      element.matches(`:scope[is="url-header-row"]`)
        ? "copyUrlPopup"
        : "copyPopup"
    );
    popup.headerField = element;
    popup.openPopupAtScreen(event.screenX, event.screenY, true);
  },

  async openEmailAddressPopup(event, element) {
    // Bail out if we don't have an email address.
    if (!element.emailAddress) {
      return;
    }

    document
      .getElementById("emailAddressPlaceHolder")
      .setAttribute("label", element.emailAddress);

    document.getElementById("addToAddressBookItem").hidden =
      element.cardDetails.card;
    document.getElementById("editContactItem").hidden =
      !element.cardDetails.card || element.cardDetails.book?.readOnly;
    document.getElementById("viewContactItem").hidden =
      !element.cardDetails.card || !element.cardDetails.book?.readOnly;

    let discoverKeyMenuItem = document.getElementById("searchKeysOpenPGP");
    if (discoverKeyMenuItem) {
      let hidden = await PgpSqliteDb2.hasAnyPositivelyAcceptedKeyForEmail(
        element.emailAddress
      );
      discoverKeyMenuItem.hidden = hidden;
      discoverKeyMenuItem.nextElementSibling.hidden = hidden; // Hide separator.
    }

    let popup = document.getElementById("emailAddressPopup");
    popup.headerField = element;

    if (!event.screenX) {
      popup.openPopup(event.target, "after_start", 0, 0, true);
      return;
    }

    popup.openPopupAtScreen(event.screenX, event.screenY, true);
  },

  openNewsgroupPopup(event, element) {
    document
      .getElementById("newsgroupPlaceHolder")
      .setAttribute("label", element.textContent);

    let subscribed = this.newsgroupServer
      ?.QueryInterface(Ci.nsINntpIncomingServer)
      .containsNewsgroup(element.textContent);
    document.getElementById("subscribeToNewsgroupItem").hidden = subscribed;
    document.getElementById(
      "subscribeToNewsgroupSeparator"
    ).hidden = subscribed;

    let popup = document.getElementById("newsgroupPopup");
    popup.headerField = element;

    if (!event.screenX) {
      popup.openPopup(event.target, "after_start", 0, 0, true);
      return;
    }

    popup.openPopupAtScreen(event.screenX, event.screenY, true);
  },

  openMessageIdPopup(event, element) {
    document
      .getElementById("messageIdContext-messageIdTarget")
      .setAttribute("label", element.id);

    // We don't want to show "Open Message For ID" for the same message
    // we're viewing.
    document.getElementById("messageIdContext-openMessageForMsgId").hidden =
      `<${gFolderDisplay.selectedMessage.messageId}>` == element.id;

    // We don't want to show "Open Browser With Message-ID" for non-nntp
    // messages.
    document.getElementById(
      "messageIdContext-openBrowserWithMsgId"
    ).hidden = !gFolderDisplay.selectedMessageIsNews;

    let popup = document.getElementById("messageIdContext");
    popup.headerField = element;

    if (!event.screenX) {
      popup.openPopup(event.target, "after_start", 0, 0, true);
      return;
    }

    popup.openPopupAtScreen(event.screenX, event.screenY, true);
  },

  /**
   * Add a contact to the address book.
   *
   * @param {Event} event - The DOM Event.
   */
  addContact(event) {
    event.currentTarget.parentNode.headerField.addToAddressBook();
  },

  /**
   * Show the edit card popup panel.
   *
   * @param {Event} event - The DOM Event.
   */
  showContactEdit(event) {
    this.editContact(event.currentTarget.parentNode.headerField);
  },

  /**
   * Trigger a new message compose window.
   *
   * @param {Event} event - The click DOMEvent.
   */
  composeMessage(event) {
    let recipient = event.currentTarget.parentNode.headerField;

    let fields = Cc[
      "@mozilla.org/messengercompose/composefields;1"
    ].createInstance(Ci.nsIMsgCompFields);

    if (recipient.classList.contains("header-newsgroup")) {
      fields.newsgroups = recipient.textContent;
    }

    if (recipient.fullAddress) {
      let addresses = MailServices.headerParser.makeFromDisplayAddress(
        recipient.fullAddress
      );
      if (addresses.length) {
        fields.to = MailServices.headerParser.makeMimeHeader([addresses[0]]);
      }
    }

    let params = Cc[
      "@mozilla.org/messengercompose/composeparams;1"
    ].createInstance(Ci.nsIMsgComposeParams);
    params.type = Ci.nsIMsgCompType.New;

    // If the Shift key was pressed toggle the composition format
    // (HTML vs. plaintext).
    params.format = event.shiftKey
      ? Ci.nsIMsgCompFormat.OppositeOfDefault
      : Ci.nsIMsgCompFormat.Default;

    if (gFolderDisplay.displayedFolder) {
      params.identity = MailServices.accounts.getFirstIdentityForServer(
        gFolderDisplay.displayedFolder.server
      );
    }
    params.composeFields = fields;
    MailServices.compose.OpenComposeWindowWithParams(null, params);
  },

  /**
   * Copy the email address, as well as the name if wanted, in the clipboard.
   *
   * @param {Event} event - The DOM Event.
   * @param {boolean} withName - True if we need to copy also the name.
   */
  copyAddress(event, withName = false) {
    let recipient = event.currentTarget.parentNode.headerField;
    let address;
    if (recipient.classList.contains("header-newsgroup")) {
      address = recipient.textContent;
    } else {
      address = withName ? recipient.fullAddress : recipient.emailAddress;
    }
    navigator.clipboard.writeText(address);
  },

  copyNewsgroupURL(event) {
    let server = this.newsgroupServer;
    if (!server) {
      return;
    }

    let newsgroup = event.currentTarget.parentNode.headerField.textContent;

    let url;
    if (server.socketType != Ci.nsMsgSocketType.SSL) {
      url = "news://" + server.hostName;
      if (server.port != Ci.nsINntpUrl.DEFAULT_NNTP_PORT) {
        url += ":" + server.port;
      }
      url += "/" + newsgroup;
    } else {
      url = "snews://" + server.hostName;
      if (server.port != Ci.nsINntpUrl.DEFAULT_NNTPS_PORT) {
        url += ":" + server.port;
      }
      url += "/" + newsgroup;
    }

    try {
      let uri = Services.io.newURI(url);
      navigator.clipboard.writeText(decodeURI(uri.spec));
    } catch (e) {
      console.error("Invalid URL: " + url);
    }
  },

  /**
   * Subscribe to a newsgroup.
   *
   * @param {Event} event - The DOM Event.
   */
  subscribeToNewsgroup(event) {
    let server = this.newsgroupServer;
    if (server) {
      let newsgroup = event.currentTarget.parentNode.headerField.textContent;
      server.subscribe(newsgroup);
      server.commitSubscribeChanges();
    }
  },

  /**
   * Copy the text value of an header field.
   *
   * @param {Event} event - The DOM Event.
   */
  copyString(event) {
    // This method is used inside the copyPopup menupopup, which is triggered by
    // both HTML headers fields and XUL labels. We need to account for those
    // different widgets in order to properly copy the text.
    let target =
      event.currentTarget.parentNode.triggerNode ||
      event.currentTarget.parentNode.headerField;
    navigator.clipboard.writeText(
      window.getSelection().isCollapsed
        ? target.textContent
        : window.getSelection().toString()
    );
  },

  /**
   * Open the message filter dialog prefilled with available data.
   *
   * @param {Event} event - The DOM Event.
   */
  createFilter(event) {
    let element = event.currentTarget.parentNode.headerField;
    top.MsgFilters(
      element.emailAddress || element.value.textContent,
      gMessageDisplay?.displayedMessage?.folder,
      element.dataset.headerName
    );
  },

  /**
   * Show the edit contact popup panel.
   *
   * @param {HTMLLIElement} element - The recipient element.
   */
  editContact(element) {
    editContactInlineUI.showEditContactPanel(element.cardDetails, element);
  },

  /**
   * Set the tags to the message header tag element.
   */
  setTags() {
    let msgHdr = gFolderDisplay.selectedMessage;
    // Bail out if we don't have a message selected.
    if (!msgHdr || !gFolder) {
      return;
    }

    // Extract the tag keys from the message header.
    let msgKeyArray = msgHdr.getStringProperty("keywords").split(" ");

    // Get the list of known tags.
    let tagsArray = MailServices.tags.getAllTags().filter(t => t.tag);
    let tagKeys = {};
    for (let tagInfo of tagsArray) {
      tagKeys[tagInfo.key] = true;
    }
    // Only use tags that match our saved tags.
    let msgKeys = msgKeyArray.filter(k => k in tagKeys);

    if (msgKeys.length) {
      currentHeaderData.tags = {
        headerName: "tags",
        headerValue: msgKeys.join(" "),
      };
      return;
    }

    // No more tags, so clear out the header field.
    delete currentHeaderData.tags;
  },

  onMessageIdClick(event) {
    let id = event.currentTarget.closest(".header-message-id").id;
    if (event.button == 0) {
      // Remove the < and > symbols.
      window.browsingContext.topChromeWindow.OpenMessageForMessageId(
        id.substring(1, id.length - 1)
      );
    }
  },

  openMessage(event) {
    let id = event.currentTarget.parentNode.headerField.id;
    // Remove the < and > symbols.
    window.browsingContext.topChromeWindow.OpenMessageForMessageId(
      id.substring(1, id.length - 1)
    );
  },

  openBrowser(event) {
    let id = event.currentTarget.parentNode.headerField.id;
    // Remove the < and > symbols.
    window.browsingContext.topChromeWindow.OpenBrowserWithMessageId(
      id.substring(1, id.length - 1)
    );
  },

  copyMessageId(event) {
    navigator.clipboard.writeText(
      event.currentTarget.parentNode.headerField.id
    );
  },

  copyWebsiteUrl(event) {
    navigator.clipboard.writeText(
      event.currentTarget.parentNode.headerField.value.textContent
    );
  },
};

function MarkSelectedMessagesRead(markRead) {
  ClearPendingReadTimer();
  gDBView.doCommand(
    markRead
      ? Ci.nsMsgViewCommandType.markMessagesRead
      : Ci.nsMsgViewCommandType.markMessagesUnread
  );
  if (markRead) {
    reportMsgRead({ isNewRead: true });
  }
}

function MarkSelectedMessagesFlagged(markFlagged) {
  gDBView.doCommand(
    markFlagged
      ? Ci.nsMsgViewCommandType.flagMessages
      : Ci.nsMsgViewCommandType.unflagMessages
  );
}

/**
 * Take the message id from the messageIdNode and use the url defined in the
 * hidden pref "mailnews.messageid_browser.url" to open it in a browser window
 * (%mid is replaced by the message id).
 * @param messageId the message id to open
 */
function OpenBrowserWithMessageId(messageId) {
  var browserURL = Services.prefs.getComplexValue(
    "mailnews.messageid_browser.url",
    Ci.nsIPrefLocalizedString
  ).data;
  browserURL = browserURL.replace(/%mid/, messageId);
  try {
    top.messenger.launchExternalURL(browserURL);
  } catch (ex) {
    console.error(
      "Failed to open message-id in browser; browserURL=" + browserURL
    );
  }
}

/**
 * Take the message id from the messageIdNode, search for the corresponding
 * message in all folders starting with the current selected folder, then the
 * current account followed by the other accounts and open corresponding
 * message if found.
 * @param messageId the message id to open
 */
function OpenMessageForMessageId(messageId) {
  let startServer = gFolder?.server;

  window.setCursor("wait");
  let { MailUtils } = ChromeUtils.import("resource:///modules/MailUtils.jsm");
  let messageHeader = MailUtils.getMsgHdrForMsgId(messageId, startServer);
  window.setCursor("auto");

  // if message id was found open corresponding message
  // else show error message
  if (messageHeader) {
    OpenMessageByHeader(
      messageHeader,
      Services.prefs.getBoolPref("mailnews.messageid.openInNewWindow")
    );
  } else {
    let messageIdStr = "<" + messageId + ">";
    let bundle = document.getElementById("bundle_messenger");
    let errorTitle = bundle.getString("errorOpenMessageForMessageIdTitle");
    let errorMessage = bundle.getFormattedString(
      "errorOpenMessageForMessageIdMessage",
      [messageIdStr]
    );

    Services.prompt.alert(window, errorTitle, errorMessage);
  }
}

function OpenMessageByHeader(messageHeader, openInNewWindow) {
  if (openInNewWindow) {
    window.openDialog(
      "chrome://messenger/content/messageWindow.xhtml",
      "_blank",
      "all,chrome,dialog=no,status,toolbar",
      messageHeader
    );
  } else {
    // TODO: Reimplement this?
  }
}

/**
 * @param headermode {Ci.nsMimeHeaderDisplayTypes}
 */
function AdjustHeaderView(headermode) {
  const all = Ci.nsMimeHeaderDisplayTypes.AllHeaders;
  document
    .getElementById("messageHeader")
    .setAttribute("show_header_mode", headermode == all ? "all" : "normal");
}

/**
 * Should the reply command/button be enabled?
 *
 * @return whether the reply command/button should be enabled.
 */
function IsReplyEnabled() {
  // If we're in an rss item, we never want to Reply, because there's
  // usually no-one useful to reply to.
  return !gFolderDisplay.selectedMessageIsFeed;
}

/**
 * Should the reply-all command/button be enabled?
 *
 * @return whether the reply-all command/button should be enabled.
 */
function IsReplyAllEnabled() {
  if (gFolderDisplay.selectedMessageIsNews) {
    // If we're in a news item, we always want ReplyAll, because we can
    // reply to the sender and the newsgroup.
    return true;
  }
  if (gFolderDisplay.selectedMessageIsFeed) {
    // If we're in an rss item, we never want to ReplyAll, because there's
    // usually no-one useful to reply to.
    return false;
  }

  let msgHdr = gFolderDisplay.selectedMessage;

  let addresses = msgHdr.author + "," + msgHdr.recipients + "," + msgHdr.ccList;

  // If we've got any BCCed addresses (because we sent the message), add
  // them as well.
  if ("bcc" in currentHeaderData) {
    addresses += currentHeaderData.bcc.headerValue;
  }

  // Check to see if my email address is in the list of addresses.
  let [myIdentity] = MailUtils.getIdentityForHeader(msgHdr);
  let myEmail = myIdentity ? myIdentity.email : null;
  // We aren't guaranteed to have an email address, so guard against that.
  let imInAddresses =
    myEmail && addresses.toLowerCase().includes(myEmail.toLowerCase());

  // Now, let's get the number of unique addresses.
  let uniqueAddresses = MailServices.headerParser.removeDuplicateAddresses(
    addresses,
    ""
  );
  let numAddresses = MailServices.headerParser.parseEncodedHeader(
    uniqueAddresses
  ).length;

  // I don't want to count my address in the number of addresses to reply
  // to, since I won't be emailing myself.
  if (imInAddresses) {
    numAddresses--;
  }

  // ReplyAll is enabled if there is more than 1 person to reply to.
  return numAddresses > 1;
}

/**
 * Should the reply-list command/button be enabled?
 *
 * @return whether the reply-list command/button should be enabled.
 */
function IsReplyListEnabled() {
  // ReplyToList is enabled if there is a List-Post header
  // with the correct format.
  let listPost = currentHeaderData["list-post"];
  if (!listPost) {
    return false;
  }

  // XXX: Once Bug 496914 provides a parser, we should use that instead.
  // Until then, we need to keep the following regex in sync with the
  // listPost parsing in nsMsgCompose.cpp's
  // QuotingOutputStreamListener::OnStopRequest.
  return /<mailto:.+>/.test(listPost.headerValue);
}

/**
 * Update the enabled/disabled states of the Reply, Reply-All, and
 * Reply-List buttons.  (After this function runs, one of the buttons
 * should be shown, and the others should be hidden.)
 */
function UpdateReplyButtons() {
  // If we have no message, because we're being called from
  // MailToolboxCustomizeDone before someone selected a message, then just
  // return.
  if (!gFolderDisplay.selectedMessage) {
    return;
  }

  let buttonToShow;
  if (gFolderDisplay.selectedMessageIsNews) {
    // News messages always default to the "followup" dual-button.
    buttonToShow = "followup";
  } else if (gFolderDisplay.selectedMessageIsFeed) {
    // RSS items hide all the reply buttons.
    buttonToShow = null;
  } else if (IsReplyListEnabled()) {
    // Mail messages show the "reply" button (not the dual-button) and
    // possibly the "reply all" and "reply list" buttons.
    buttonToShow = "replyList";
  } else if (IsReplyAllEnabled()) {
    buttonToShow = "replyAll";
  } else {
    buttonToShow = "reply";
  }

  let smartReplyButton = document.getElementById("hdrSmartReplyButton");
  if (smartReplyButton) {
    let replyButton = document.getElementById("hdrReplyButton");
    let replyAllButton = document.getElementById("hdrReplyAllButton");
    let replyListButton = document.getElementById("hdrReplyListButton");
    let followupButton = document.getElementById("hdrFollowupButton");

    replyButton.hidden = buttonToShow != "reply";
    replyAllButton.hidden = buttonToShow != "replyAll";
    replyListButton.hidden = buttonToShow != "replyList";
    followupButton.hidden = buttonToShow != "followup";
  }

  let replyToSenderButton = document.getElementById("hdrReplyToSenderButton");
  if (replyToSenderButton) {
    if (gFolderDisplay.selectedMessageIsFeed) {
      replyToSenderButton.hidden = true;
    } else if (smartReplyButton) {
      replyToSenderButton.hidden = buttonToShow == "reply";
    } else {
      replyToSenderButton.hidden = false;
    }
  }

  goUpdateCommand("button_reply");
  goUpdateCommand("button_replyall");
  goUpdateCommand("button_replylist");
  goUpdateCommand("button_followup");
}

function SelectedMessagesAreJunk() {
  try {
    var junkScore = gFolderDisplay.selectedMessage.getStringProperty(
      "junkscore"
    );
    return junkScore != "" && junkScore != "0";
  } catch (ex) {
    return false;
  }
}

function SelectedMessagesAreRead() {
  let messages = gFolderDisplay.selectedMessages;
  if (messages.length == 0) {
    return undefined;
  }
  if (
    messages.every(function(msg) {
      return msg.isRead;
    })
  ) {
    return true;
  }
  if (
    messages.every(function(msg) {
      return !msg.isRead;
    })
  ) {
    return false;
  }
  return undefined;
}

function SelectedMessagesAreFlagged() {
  let message;

  let tab = document.getElementById("tabmail")?.currentTabInfo;
  if (["mail3PaneTab", "mailMessageTab"].includes(tab?.mode.name)) {
    message = tab.message;
  } else if (tab?.mode.tabType.name == "mail") {
    message = tab.folderDisplay.selectedMessage;
  } else {
    message = gFolderDisplay.selectedMessage;
  }

  return message?.isFlagged;
}

function MsgReplyMessage(event) {
  if (gFolderDisplay.selectedMessageIsNews) {
    MsgReplyGroup(event);
  } else {
    MsgReplySender(event);
  }
}

function MsgReplySender(event) {
  commandController._composeMsgByType(Ci.nsIMsgCompType.ReplyToSender, event);
}

function MsgReplyGroup(event) {
  commandController._composeMsgByType(Ci.nsIMsgCompType.ReplyToGroup, event);
}

function MsgReplyToAllMessage(event) {
  commandController._composeMsgByType(Ci.nsIMsgCompType.ReplyAll, event);
}

function MsgReplyToListMessage(event) {
  commandController._composeMsgByType(Ci.nsIMsgCompType.ReplyToList, event);
}

/**
 * Archives the selected messages
 *
 * @param event the event that caused us to call this function
 */
function MsgArchiveSelectedMessages(event) {
  let archiver = new MessageArchiver();
  archiver.folderDisplay = gFolderDisplay;
  archiver.msgWindow = top.msgWindow;
  archiver.archiveMessages(gFolderDisplay.selectedMessages);
}

function MsgForwardMessage(event) {
  var forwardType = Services.prefs.getIntPref("mail.forward_message_mode", 0);

  // mail.forward_message_mode could be 1, if the user migrated from 4.x
  // 1 (forward as quoted) is obsolete, so we treat is as forward inline
  // since that is more like forward as quoted then forward as attachment
  if (forwardType == 0) {
    MsgForwardAsAttachment(event);
  } else {
    MsgForwardAsInline(event);
  }
}

function MsgForwardAsAttachment(event) {
  commandController._composeMsgByType(
    Ci.nsIMsgCompType.ForwardAsAttachment,
    event
  );
}

function MsgForwardAsInline(event) {
  commandController._composeMsgByType(Ci.nsIMsgCompType.ForwardInline, event);
}

function MsgRedirectMessage(event) {
  commandController._composeMsgByType(Ci.nsIMsgCompType.Redirect, event);
}

function MsgEditMessageAsNew(aEvent) {
  commandController._composeMsgByType(Ci.nsIMsgCompType.EditAsNew, aEvent);
}

function MsgEditDraftMessage(aEvent) {
  commandController._composeMsgByType(Ci.nsIMsgCompType.Draft, aEvent);
}

function MsgNewMessageFromTemplate(aEvent) {
  commandController._composeMsgByType(Ci.nsIMsgCompType.Template, aEvent);
}

function MsgEditTemplateMessage(aEvent) {
  commandController._composeMsgByType(Ci.nsIMsgCompType.EditTemplate, aEvent);
}

function MsgComposeDraftMessage() {
  top.ComposeMessage(
    Ci.nsIMsgCompType.Draft,
    Ci.nsIMsgCompFormat.Default,
    gFolderDisplay.displayedFolder,
    gFolderDisplay.selectedMessageUris
  );
}

/**
 * Update the "mark as junk" button in the message header area.
 */
function UpdateJunkButton() {
  // The junk message should slave off the selected message, as the preview pane
  //  may not be visible
  let hdr = gFolderDisplay.selectedMessage;
  // But only the message display knows if we are dealing with a dummy.
  if (!hdr || gMessageDisplay.isDummy) {
    // .eml file
    return;
  }
  let junkScore = hdr.getStringProperty("junkscore");
  let hideJunk = junkScore == Ci.nsIJunkMailPlugin.IS_SPAM_SCORE;
  if (!gFolderDisplay.getCommandStatus(Ci.nsMsgViewCommandType.junk)) {
    hideJunk = true;
  }
  if (document.getElementById("hdrJunkButton")) {
    document.getElementById("hdrJunkButton").disabled = hideJunk;
  }
}

/**
 * Checks if the selected messages can be marked as read or unread
 *
 * @param markingRead true if trying to mark messages as read, false otherwise
 * @return true if the chosen operation can be performed
 */
function CanMarkMsgAsRead(markingRead) {
  return (
    gFolderDisplay.selectedCount > 0 && SelectedMessagesAreRead() != markingRead
  );
}

/**
 * Marks the selected messages as read or unread
 *
 * @param read true if trying to mark messages as read, false if marking unread,
 *        undefined if toggling the read status
 */
function MsgMarkMsgAsRead(read) {
  if (read == undefined) {
    read = !gFolderDisplay.selectedMessage.isRead;
  }
  MarkSelectedMessagesRead(read);
}

function MsgMarkAsFlagged() {
  MarkSelectedMessagesFlagged(!SelectedMessagesAreFlagged());
}

/**
 * Triggered by the onHdrPropertyChanged notification for a single message being
 *  displayed. We handle updating the message display if our displayed message
 *  might have had its junk status change. This primarily entails updating the
 *  notification bar (that thing that appears above the message and says "this
 *  message might be junk") and (potentially) reloading the message because junk
 *  status affects the form of HTML display used (sanitized vs not).
 * When our tab implementation is no longer multiplexed (reusing the same
 *  display widget), this must be moved into the MessageDisplayWidget or
 *  otherwise be scoped to the tab.
 *
 * @param {nsIMsgHdr} msgHdr - The nsIMsgHdr of the message with a junk status change.
 */
function HandleJunkStatusChanged(msgHdr) {
  if (!msgHdr || !msgHdr.folder) {
    return;
  }

  let junkBarStatus = gMessageNotificationBar.checkJunkMsgStatus(msgHdr);

  // Only reload message if junk bar display state is changing and only if the
  // reload is really needed.
  if (junkBarStatus != 0) {
    // We may be forcing junk mail to be rendered with sanitized html.
    // In that scenario, we want to reload the message if the status has just
    // changed to not junk.
    var sanitizeJunkMail = Services.prefs.getBoolPref(
      "mail.spam.display.sanitize"
    );

    // Only bother doing this if we are modifying the html for junk mail....
    if (sanitizeJunkMail) {
      let junkScore = msgHdr.getStringProperty("junkscore");
      let isJunk = junkScore == Ci.nsIJunkMailPlugin.IS_SPAM_SCORE;

      // If the current row isn't going to change, reload to show sanitized or
      // unsanitized. Otherwise we wouldn't see the reloaded version anyway.
      // 1) When marking as non-junk from the Junk folder, the msg would move
      //    back to the Inbox -> no reload needed
      //    When marking as non-junk from a folder other than the Junk folder,
      //    the message isn't moved back to Inbox -> reload needed
      //    (see nsMsgDBView::DetermineActionsForJunkChange)
      // 2) When marking as junk, the msg will move or delete, if manualMark is set.
      // 3) Marking as junk in the junk folder just changes the junk status.
      if (
        (!isJunk && !msgHdr.folder.isSpecialFolder(Ci.nsMsgFolderFlags.Junk)) ||
        (isJunk && !msgHdr.folder.server.spamSettings.manualMark) ||
        (isJunk && msgHdr.folder.isSpecialFolder(Ci.nsMsgFolderFlags.Junk))
      ) {
        ReloadMessage();
        return;
      }
    }
  }

  gMessageNotificationBar.setJunkMsg(msgHdr);
}

/**
 * Object to handle message related notifications that are showing in a
 * notificationbox above the message content.
 */
var gMessageNotificationBar = {
  get stringBundle() {
    delete this.stringBundle;
    return (this.stringBundle = document.getElementById("bundle_messenger"));
  },

  get brandBundle() {
    delete this.brandBundle;
    return (this.brandBundle = document.getElementById("bundle_brand"));
  },

  get msgNotificationBar() {
    if (!this._notificationBox) {
      this._notificationBox = new MozElements.NotificationBox(element => {
        element.setAttribute("notificationside", "top");
        document.getElementById("mail-notification-top").append(element);
      });
    }
    return this._notificationBox;
  },

  /**
   * Check if the current status of the junk notification is correct or not.
   *
   * @param {nsIMsgDBHdr} aMsgHdr - Information about the message
   * @returns {integer} Tri-state status information.
   *    1: notification is missing
   *    0: notification is correct
   *   -1: notification must be removed
   */
  checkJunkMsgStatus(aMsgHdr) {
    let junkScore = aMsgHdr ? aMsgHdr.getStringProperty("junkscore") : "";
    let junkStatus = this.isShowingJunkNotification();

    if (junkScore == "" || junkScore == Ci.nsIJunkMailPlugin.IS_HAM_SCORE) {
      // This is not junk. The notification should not be shown.
      return junkStatus ? -1 : 0;
    }

    // This is junk. The notification should be shown.
    return junkStatus ? 0 : 1;
  },

  setJunkMsg(aMsgHdr) {
    goUpdateCommand("button_junk");

    let junkBarStatus = this.checkJunkMsgStatus(aMsgHdr);
    if (junkBarStatus == -1) {
      this.msgNotificationBar.removeNotification(
        this.msgNotificationBar.getNotificationWithValue("junkContent"),
        true
      );
    } else if (junkBarStatus == 1) {
      let brandName = this.brandBundle.getString("brandShortName");
      let junkBarMsg = this.stringBundle.getFormattedString("junkBarMessage", [
        brandName,
      ]);

      let buttons = [
        {
          label: this.stringBundle.getString("junkBarInfoButton"),
          accessKey: this.stringBundle.getString("junkBarInfoButtonKey"),
          popup: null,
          callback(aNotification, aButton) {
            // TODO: This doesn't work in a message window.
            top.openContentTab(
              "https://support.mozilla.org/kb/thunderbird-and-junk-spam-messages"
            );
            return true; // keep notification open
          },
        },
        {
          label: this.stringBundle.getString("junkBarButton"),
          accessKey: this.stringBundle.getString("junkBarButtonKey"),
          popup: null,
          callback(aNotification, aButton) {
            // JunkSelectedMessages(false); TODO: This function vanished. Put it back I guess.
            // Return true (=don't close) since changing junk status will fire a
            // JunkStatusChanged notification which will make the junk bar go away
            // for this message -> no notification to close anymore -> trying to
            // close would just fail.
            return true;
          },
        },
      ];

      this.msgNotificationBar.appendNotification(
        "junkContent",
        {
          label: junkBarMsg,
          image: "chrome://messenger/skin/icons/junk.svg",
          priority: this.msgNotificationBar.PRIORITY_WARNING_HIGH,
        },
        buttons
      );
    }
  },

  isShowingJunkNotification() {
    return !!this.msgNotificationBar.getNotificationWithValue("junkContent");
  },

  setRemoteContentMsg(aMsgHdr, aContentURI, aCanOverride) {
    // update the allow remote content for sender string
    let brandName = this.brandBundle.getString("brandShortName");
    let remoteContentMsg = this.stringBundle.getFormattedString(
      "remoteContentBarMessage",
      [brandName]
    );

    let buttonLabel = this.stringBundle.getString(
      AppConstants.platform == "win"
        ? "remoteContentPrefLabel"
        : "remoteContentPrefLabelUnix"
    );
    let buttonAccesskey = this.stringBundle.getString(
      AppConstants.platform == "win"
        ? "remoteContentPrefAccesskey"
        : "remoteContentPrefAccesskeyUnix"
    );

    let buttons = [
      {
        label: buttonLabel,
        accessKey: buttonAccesskey,
        popup: "remoteContentOptions",
        callback() {},
      },
    ];

    // The popup value is a space separated list of all the blocked origins.
    let popup = document.getElementById("remoteContentOptions");
    let principal = Services.scriptSecurityManager.createContentPrincipal(
      aContentURI,
      {}
    );
    let origins = popup.value ? popup.value.split(" ") : [];
    if (!origins.includes(principal.origin)) {
      origins.push(principal.origin);
    }
    popup.value = origins.join(" ");

    if (!this.isShowingRemoteContentNotification()) {
      let notification = this.msgNotificationBar.appendNotification(
        "remoteContent",
        {
          label: remoteContentMsg,
          image: "chrome://messenger/skin/icons/remote-blocked.svg",
          priority: this.msgNotificationBar.PRIORITY_WARNING_MEDIUM,
        },
        aCanOverride ? buttons : []
      );

      notification.buttonContainer.firstElementChild.classList.add(
        "button-menu-list"
      );
    }
  },

  isShowingRemoteContentNotification() {
    return !!this.msgNotificationBar.getNotificationWithValue("remoteContent");
  },

  setPhishingMsg() {
    let phishingMsgNote = this.stringBundle.getString("phishingBarMessage");

    let buttonLabel = this.stringBundle.getString(
      AppConstants.platform == "win"
        ? "phishingBarPrefLabel"
        : "phishingBarPrefLabelUnix"
    );
    let buttonAccesskey = this.stringBundle.getString(
      AppConstants.platform == "win"
        ? "phishingBarPrefAccesskey"
        : "phishingBarPrefAccesskeyUnix"
    );

    let buttons = [
      {
        label: buttonLabel,
        accessKey: buttonAccesskey,
        popup: "phishingOptions",
        callback(aNotification, aButton) {},
      },
    ];

    if (!this.isShowingPhishingNotification()) {
      let notification = this.msgNotificationBar.appendNotification(
        "maybeScam",
        {
          label: phishingMsgNote,
          image: "chrome://messenger/skin/icons/phishing.svg",
          priority: this.msgNotificationBar.PRIORITY_CRITICAL_MEDIUM,
        },
        buttons
      );

      notification.buttonContainer.firstElementChild.classList.add(
        "button-menu-list"
      );
    }
  },

  isShowingPhishingNotification() {
    return !!this.msgNotificationBar.getNotificationWithValue("maybeScam");
  },

  setMDNMsg(aMdnGenerator, aMsgHeader, aMimeHdr) {
    this.mdnGenerator = aMdnGenerator;
    // Return receipts can be RFC 3798 or not.
    let mdnHdr =
      aMimeHdr.extractHeader("Disposition-Notification-To", false) ||
      aMimeHdr.extractHeader("Return-Receipt-To", false); // not
    let fromHdr = aMimeHdr.extractHeader("From", false);

    let mdnAddr = MailServices.headerParser.extractHeaderAddressMailboxes(
      mdnHdr
    );
    let fromAddr = MailServices.headerParser.extractHeaderAddressMailboxes(
      fromHdr
    );

    let authorName =
      MailServices.headerParser.extractFirstName(
        aMsgHeader.mime2DecodedAuthor
      ) || aMsgHeader.author;

    // If the return receipt doesn't go to the sender address, note that in the
    // notification.
    let mdnBarMsg =
      mdnAddr != fromAddr
        ? this.stringBundle.getFormattedString("mdnBarMessageAddressDiffers", [
            authorName,
            mdnAddr,
          ])
        : this.stringBundle.getFormattedString("mdnBarMessageNormal", [
            authorName,
          ]);

    let buttons = [
      {
        label: this.stringBundle.getString("mdnBarSendReqButton"),
        accessKey: this.stringBundle.getString("mdnBarSendReqButtonKey"),
        popup: null,
        callback(aNotification, aButton) {
          SendMDNResponse();
          return false; // close notification
        },
      },
      {
        label: this.stringBundle.getString("mdnBarIgnoreButton"),
        accessKey: this.stringBundle.getString("mdnBarIgnoreButtonKey"),
        popup: null,
        callback(aNotification, aButton) {
          IgnoreMDNResponse();
          return false; // close notification
        },
      },
    ];

    this.msgNotificationBar.appendNotification(
      "mdnRequested",
      {
        label: mdnBarMsg,
        priority: this.msgNotificationBar.PRIORITY_INFO_MEDIUM,
      },
      buttons
    );
  },

  setDraftEditMessage() {
    let msgHdr = gFolderDisplay.selectedMessage;
    if (!msgHdr || !msgHdr.folder) {
      return;
    }

    if (msgHdr.folder.isSpecialFolder(Ci.nsMsgFolderFlags.Drafts, true)) {
      let draftMsgNote = this.stringBundle.getString("draftMessageMsg");

      let buttons = [
        {
          label: this.stringBundle.getString("draftMessageButton"),
          accessKey: this.stringBundle.getString("draftMessageButtonKey"),
          popup: null,
          callback(aNotification, aButton) {
            MsgComposeDraftMessage();
            return true; // keep notification open
          },
        },
      ];

      this.msgNotificationBar.appendNotification(
        "draftMsgContent",
        {
          label: draftMsgNote,
          priority: this.msgNotificationBar.PRIORITY_INFO_HIGH,
        },
        buttons
      );
    }
  },

  clearMsgNotifications() {
    this.msgNotificationBar.removeAllNotifications(true);
  },
};

/**
 * LoadMsgWithRemoteContent
 *   Reload the current message, allowing remote content
 */
function LoadMsgWithRemoteContent() {
  // we want to get the msg hdr for the currently selected message
  // change the "remoteContentBar" property on it
  // then reload the message

  setMsgHdrPropertyAndReload("remoteContentPolicy", kAllowRemoteContent);
  window.content.focus();
}

/**
 * Populate the remote content options for the current message.
 */
function onRemoteContentOptionsShowing(aEvent) {
  let origins = aEvent.target.value ? aEvent.target.value.split(" ") : [];

  let addresses = MailServices.headerParser.parseEncodedHeader(
    gMessageDisplay.displayedMessage.author
  );
  addresses = addresses.slice(0, 1);
  // If there is an author's email, put it also in the menu.
  let adrCount = addresses.length;
  if (adrCount > 0) {
    let authorEmailAddress = addresses[0].email;
    let authorEmailAddressURI = Services.io.newURI(
      "chrome://messenger/content/email=" + authorEmailAddress
    );
    let mailPrincipal = Services.scriptSecurityManager.createContentPrincipal(
      authorEmailAddressURI,
      {}
    );
    origins.push(mailPrincipal.origin);
  }

  let messengerBundle = document.getElementById("bundle_messenger");

  // Out with the old...
  let children = aEvent.target.children;
  for (let i = children.length - 1; i >= 0; i--) {
    if (children[i].getAttribute("class") == "allow-remote-uri") {
      children[i].remove();
    }
  }

  let urlSepar = document.getElementById("remoteContentAllMenuSeparator");

  // ... and in with the new.
  for (let origin of origins) {
    let menuitem = document.createXULElement("menuitem");
    menuitem.setAttribute(
      "label",
      messengerBundle.getFormattedString("remoteAllowResource", [
        origin.replace("chrome://messenger/content/email=", ""),
      ])
    );
    menuitem.setAttribute("value", origin);
    menuitem.setAttribute("class", "allow-remote-uri");
    menuitem.setAttribute("oncommand", "allowRemoteContentForURI(this.value);");
    if (origin.startsWith("chrome://messenger/content/email=")) {
      aEvent.target.appendChild(menuitem);
    } else {
      aEvent.target.insertBefore(menuitem, urlSepar);
    }
  }

  let URLcount = origins.length - adrCount;
  let allowAllItem = document.getElementById("remoteContentOptionAllowAll");
  let allURLLabel = messengerBundle.getString("remoteAllowAll");
  allowAllItem.label = PluralForm.get(URLcount, allURLLabel).replace(
    "#1",
    URLcount
  );

  allowAllItem.collapsed = URLcount < 2;
  document.getElementById(
    "remoteContentOriginsMenuSeparator"
  ).collapsed = urlSepar.collapsed = allowAllItem.collapsed && adrCount == 0;
}

/**
 * Add privileges to display remote content for the given uri.
 *
 * @param aUriSpec |String| uri for the site to add permissions for.
 * @param aReload  Reload the message display after allowing the URI.
 */
function allowRemoteContentForURI(aUriSpec, aReload = true) {
  let uri = Services.io.newURI(aUriSpec);
  Services.perms.addFromPrincipal(
    Services.scriptSecurityManager.createContentPrincipal(uri, {}),
    "image",
    Services.perms.ALLOW_ACTION
  );
  if (aReload) {
    ReloadMessage();
  }
}

/**
 * Add privileges to display remote content for the given uri.
 *
 * @param aListNode  The menulist element containing the URIs to allow.
 */
function allowRemoteContentForAll(aListNode) {
  let uriNodes = aListNode.querySelectorAll(".allow-remote-uri");
  for (let uriNode of uriNodes) {
    if (!uriNode.value.startsWith("chrome://messenger/content/email=")) {
      allowRemoteContentForURI(uriNode.value, false);
    }
  }
  ReloadMessage();
}

/**
 * Displays fine-grained, per-site preferences for remote content.
 */
function editRemoteContentSettings() {
  top.openOptionsDialog("panePrivacy", "privacyCategory");
}

/**
 *  Set the msg hdr flag to ignore the phishing warning and reload the message.
 */
function IgnorePhishingWarning() {
  // This property should really be called skipPhishingWarning or something
  // like that, but it's too late to change that now.
  // This property is used to suppress the phishing bar for the message.
  setMsgHdrPropertyAndReload("notAPhishMessage", 1);
}

/**
 *  Open the preferences dialog to allow disabling the scam feature.
 */
function OpenPhishingSettings() {
  top.openOptionsDialog("panePrivacy", "privacySecurityCategory");
}

function setMsgHdrPropertyAndReload(aProperty, aValue) {
  // we want to get the msg hdr for the currently selected message
  // change the appropriate property on it then reload the message
  var msgHdr = gMessageDisplay.displayedMessage;
  if (msgHdr) {
    msgHdr.setUint32Property(aProperty, aValue);
    ReloadMessage();
  }
}

/**
 * Mark a specified message as read.
 * @param msgHdr header (nsIMsgDBHdr) of the message to mark as read
 */
function MarkMessageAsRead(msgHdr) {
  ClearPendingReadTimer();
  msgHdr.folder.markMessagesRead([msgHdr], true);
  reportMsgRead({ isNewRead: true });
}

function ClearPendingReadTimer() {
  if (gMarkViewedMessageAsReadTimer) {
    clearTimeout(gMarkViewedMessageAsReadTimer);
    gMarkViewedMessageAsReadTimer = null;
  }
}

// this is called when layout is actually finished rendering a
// mail message. OnMsgLoaded is called when libmime is done parsing the message
function OnMsgParsed(aUrl) {
  // browser doesn't do this, but I thought it could be a useful thing to test out...
  // If the find bar is visible and we just loaded a new message, re-run
  // the find command. This means the new message will get highlighted and
  // we'll scroll to the first word in the message that matches the find text.
  var findBar = document.getElementById("FindToolbar");
  if (!findBar.hidden) {
    findBar.onFindAgainCommand(false);
  }

  let browser = getMessagePaneBrowser();
  // Run the phishing detector on the message if it hasn't been marked as not
  // a scam already.
  var msgHdr = gMessageDisplay.displayedMessage;
  if (
    msgHdr &&
    !msgHdr.getUint32Property("notAPhishMessage") &&
    PhishingDetector.analyzeMsgForPhishingURLs(aUrl, browser)
  ) {
    gMessageNotificationBar.setPhishingMsg();
  }

  // Notify anyone (e.g., extensions) who's interested in when a message is loaded.
  let selectedMessageUris = gFolderDisplay.selectedMessageUris;
  let msgURI = selectedMessageUris ? selectedMessageUris[0] : null;
  Services.obs.notifyObservers(null, "MsgMsgDisplayed", msgURI);

  let doc = browser && browser.contentDocument ? browser.contentDocument : null;

  // Rewrite any anchor elements' href attribute to reflect that the loaded
  // document is a mailnews url. This will cause docShell to scroll to the
  // element in the document rather than opening the link externally.
  let links = doc && doc.links ? doc.links : [];
  for (let linkNode of links) {
    if (!linkNode.hash) {
      continue;
    }

    // We have a ref fragment which may reference a node in this document.
    // Ensure html in mail anchors work as expected.
    let anchorId = linkNode.hash.replace("#", "");
    // Continue if an id (html5) or name attribute value for the ref is not
    // found in this document.
    let selector = "#" + anchorId + ", [name='" + anchorId + "']";
    try {
      if (!linkNode.ownerDocument.querySelector(selector)) {
        continue;
      }
    } catch (ex) {
      continue;
    }

    // Then check if the href url matches the document baseURL.
    if (
      makeURI(linkNode.href).specIgnoringRef !=
      makeURI(linkNode.baseURI).specIgnoringRef
    ) {
      continue;
    }

    // Finally, if the document url is a message url, and the anchor href is
    // http, it needs to be adjusted so docShell finds the node.
    let messageURI = makeURI(linkNode.ownerDocument.URL);
    if (
      messageURI instanceof Ci.nsIMsgMailNewsUrl &&
      linkNode.href.startsWith("http")
    ) {
      linkNode.href = messageURI.specIgnoringRef + linkNode.hash;
    }
  }

  // Scale any overflowing images, exclude http content.
  let imgs = doc && !doc.URL.startsWith("http") ? doc.images : [];
  for (let img of imgs) {
    if (
      img.clientWidth - doc.body.offsetWidth >= 0 &&
      (img.clientWidth <= img.naturalWidth || !img.naturalWidth)
    ) {
      img.setAttribute("overflowing", "true");
    }

    // This is the default case for images when a message is loaded.
    img.setAttribute("shrinktofit", "true");
  }
}

function OnMsgLoaded(aUrl) {
  if (!aUrl) {
    return;
  }

  let msgHdr = gMessageDisplay.displayedMessage;
  window.dispatchEvent(
    new CustomEvent("MsgLoaded", { detail: msgHdr, bubbles: true })
  );

  if (gMessageDisplay.isDummy) {
    return;
  }

  let win =
    location.href == "about:message"
      ? window.browsingContext.topChromeWindow
      : window;
  let wintype = win.document.documentElement.getAttribute("windowtype");

  gMessageNotificationBar.setJunkMsg(msgHdr);

  goUpdateCommand("button_delete");

  let markReadAutoMode = Services.prefs.getBoolPref(
    "mailnews.mark_message_read.auto"
  );

  // We just finished loading a message. If messages are to be marked as read
  // automatically, set a timer to mark the message is read after n seconds
  // where n can be configured by the user.
  if (msgHdr && !msgHdr.isRead && markReadAutoMode) {
    let markReadOnADelay = Services.prefs.getBoolPref(
      "mailnews.mark_message_read.delay"
    );

    // Only use the timer if viewing using the 3-pane preview pane and the
    // user has set the pref.
    if (markReadOnADelay && wintype == "mail:3pane") {
      // 3-pane window
      ClearPendingReadTimer();
      let markReadDelayTime = Services.prefs.getIntPref(
        "mailnews.mark_message_read.delay.interval"
      );
      if (markReadDelayTime == 0) {
        MarkMessageAsRead(msgHdr);
      } else {
        gMarkViewedMessageAsReadTimer = setTimeout(
          MarkMessageAsRead,
          markReadDelayTime * 1000,
          msgHdr
        );
      }
    } else {
      // standalone msg window
      MarkMessageAsRead(msgHdr);
    }
  }

  // See if MDN was requested but has not been sent.
  HandleMDNResponse(aUrl);

  // Reset the blocked hosts so we can populate it again for this message.
  document.getElementById("remoteContentOptions").value = "";
}

/**
 * This function handles all mdn response generation (ie, imap and pop).
 * For pop the msg uid can be 0 (ie, 1st msg in a local folder) so no
 * need to check uid here. No one seems to set mimeHeaders to null so
 * no need to check it either.
 */
function HandleMDNResponse(aUrl) {
  if (!aUrl) {
    return;
  }

  var msgFolder = aUrl.folder;
  var msgHdr = gFolderDisplay.selectedMessage;
  if (!msgFolder || !msgHdr || gFolderDisplay.selectedMessageIsNews) {
    return;
  }

  // if the message is marked as junk, do NOT attempt to process a return receipt
  // in order to better protect the user
  if (SelectedMessagesAreJunk()) {
    return;
  }

  var mimeHdr;

  try {
    mimeHdr = aUrl.mimeHeaders;
  } catch (ex) {
    return;
  }

  // If we didn't get the message id when we downloaded the message header,
  // we cons up an md5: message id. If we've done that, we'll try to extract
  // the message id out of the mime headers for the whole message.
  var msgId = msgHdr.messageId;
  if (msgId.startsWith("md5:")) {
    var mimeMsgId = mimeHdr.extractHeader("Message-Id", false);
    if (mimeMsgId) {
      msgHdr.messageId = mimeMsgId;
    }
  }

  // After a msg is downloaded it's already marked READ at this point so we must check if
  // the msg has a "Disposition-Notification-To" header and no MDN report has been sent yet.
  if (msgHdr.flags & Ci.nsMsgMessageFlags.MDNReportSent) {
    return;
  }

  var DNTHeader = mimeHdr.extractHeader("Disposition-Notification-To", false);
  var oldDNTHeader = mimeHdr.extractHeader("Return-Receipt-To", false);
  if (!DNTHeader && !oldDNTHeader) {
    return;
  }

  // Everything looks good so far, let's generate the MDN response.
  var mdnGenerator = Cc[
    "@mozilla.org/messenger-mdn/generator;1"
  ].createInstance(Ci.nsIMsgMdnGenerator);
  const MDN_DISPOSE_TYPE_DISPLAYED = 0;
  let askUser = mdnGenerator.process(
    MDN_DISPOSE_TYPE_DISPLAYED,
    top.msgWindow,
    msgFolder,
    msgHdr.messageKey,
    mimeHdr,
    false
  );
  if (askUser) {
    gMessageNotificationBar.setMDNMsg(mdnGenerator, msgHdr, mimeHdr);
  }
}

function SendMDNResponse() {
  gMessageNotificationBar.mdnGenerator.userAgreed();
}

function IgnoreMDNResponse() {
  gMessageNotificationBar.mdnGenerator.userDeclined();
}

// An object to help collecting reading statistics of secure emails.
var gSecureMsgProbe = {};

/**
 * Update gSecureMsgProbe and report to telemetry if necessary.
 */
function reportMsgRead({ isNewRead = false, key = null }) {
  if (isNewRead) {
    gSecureMsgProbe.isNewRead = true;
  }
  if (key) {
    gSecureMsgProbe.key = key;
  }
  if (gSecureMsgProbe.key && gSecureMsgProbe.isNewRead) {
    Services.telemetry.keyedScalarAdd(
      "tb.mails.read_secure",
      gSecureMsgProbe.key,
      1
    );
  }
}

window.addEventListener("secureMsgLoaded", event => {
  reportMsgRead({ key: event.detail.key });
});<|MERGE_RESOLUTION|>--- conflicted
+++ resolved
@@ -3068,56 +3068,6 @@
   },
 };
 
-<<<<<<< HEAD
-=======
-function nsDummyMsgHeader() {}
-
-nsDummyMsgHeader.prototype = {
-  mProperties: [],
-  getStringProperty(aProperty) {
-    if (aProperty in this.mProperties) {
-      return this.mProperties[aProperty];
-    }
-    return "";
-  },
-  setStringProperty(aProperty, aVal) {
-    this.mProperties[aProperty] = aVal;
-  },
-  getUint32Property(aProperty) {
-    if (aProperty in this.mProperties) {
-      return parseInt(this.mProperties[aProperty]);
-    }
-    return 0;
-  },
-  setUint32Property(aProperty, aVal) {
-    this.mProperties[aProperty] = aVal.toString();
-  },
-  markHasAttachments(hasAttachments) {},
-  messageSize: 0,
-  author: null,
-  get mime2DecodedAuthor() {
-    return this.author;
-  },
-  subject: "",
-  get mime2DecodedSubject() {
-    return this.subject;
-  },
-  recipients: null,
-  get mime2DecodedRecipients() {
-    return this.recipients;
-  },
-  ccList: null,
-  listPost: null,
-  messageId: null,
-  date: 0,
-  accountKey: "",
-  flags: 0,
-  // If you change us to return a fake folder, please update
-  // folderDisplay.js's FolderDisplayWidget's selectedMessageIsExternal getter.
-  folder: null,
-};
-
->>>>>>> 2042d38d
 function onShowOtherActionsPopup() {
   // Enable/disable the Open Conversation button.
   let glodaEnabled = Services.prefs.getBoolPref(
