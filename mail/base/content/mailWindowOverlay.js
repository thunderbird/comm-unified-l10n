--- conflicted
+++ resolved
@@ -906,186 +906,6 @@
 }
 
 /**
-<<<<<<< HEAD
-=======
- * Update the tooltip of the "Get messages" button to indicate which accounts
- * (usernames) will be fetched if clicked.
- */
-
-function SetGetMsgButtonTooltip() {
-  var msgButton = document.getElementById("button-getmsg");
-  // The button is not found in the document if isn't on the toolbar but available
-  // in the Customize palette. In that case we do not need to update its tooltip.
-  if (!msgButton) {
-    return;
-  }
-
-  var selectedFolders = GetSelectedMsgFolders();
-  var folders;
-  if (selectedFolders.length) {
-    folders = selectedFolders;
-  } else {
-    folders = [GetDefaultAccountRootFolder()];
-  }
-
-  if (!folders[0]) {
-    return;
-  }
-
-  var bundle = document.getElementById("bundle_messenger");
-  var listSeparator = bundle.getString("getMsgButtonTooltip.listSeparator");
-
-  // Push the usernames through a Set() to remove duplicates.
-  var names = new Set(folders.map(v => v.server.prettyName));
-  var tooltipNames = Array.from(names).join(listSeparator);
-  msgButton.tooltipText = bundle.getFormattedString("getMsgButtonTooltip", [
-    tooltipNames,
-  ]);
-}
-
-function RemoveAllMessageTags() {
-  var selectedMessages = gFolderDisplay.selectedMessages;
-  if (!selectedMessages.length) {
-    return;
-  }
-
-  let messages = [];
-  let tagArray = MailServices.tags.getAllTags();
-
-  var allKeys = "";
-  for (var j = 0; j < tagArray.length; ++j) {
-    if (j) {
-      allKeys += " ";
-    }
-    allKeys += tagArray[j].key;
-  }
-
-  var prevHdrFolder = null;
-  // this crudely handles cross-folder virtual folders with selected messages
-  // that spans folders, by coalescing consecutive messages in the selection
-  // that happen to be in the same folder. nsMsgSearchDBView does this better,
-  // but nsIMsgDBView doesn't handle commands with arguments, and untag takes a
-  // key argument. Furthermore, we only delete known tags,
-  // keeping other keywords like (non)junk intact.
-
-  for (var i = 0; i < selectedMessages.length; ++i) {
-    var msgHdr = selectedMessages[i];
-    if (prevHdrFolder != msgHdr.folder) {
-      if (prevHdrFolder) {
-        prevHdrFolder.removeKeywordsFromMessages(messages, allKeys);
-      }
-      messages = [];
-      prevHdrFolder = msgHdr.folder;
-    }
-    messages.push(msgHdr);
-  }
-  if (prevHdrFolder) {
-    prevHdrFolder.removeKeywordsFromMessages(messages, allKeys);
-  }
-  OnTagsChange();
-}
-
-/**
- * Toggle the state of a message tag on the selected messages (based on the
- * state of the first selected message, like for starring).
- *
- * @param keyNumber the number (1 through 9) associated with the tag
- */
-function ToggleMessageTagKey(keyNumber) {
-  let msgHdr = gFolderDisplay.selectedMessage;
-  if (!msgHdr) {
-    return;
-  }
-
-  let tagArray = MailServices.tags.getAllTags();
-  if (keyNumber > tagArray.length) {
-    return;
-  }
-
-  let key = tagArray[keyNumber - 1].key;
-  let curKeys = msgHdr.getStringProperty("keywords").split(" ");
-  let addKey = !curKeys.includes(key);
-
-  ToggleMessageTag(key, addKey);
-}
-
-function ToggleMessageTagMenu(target) {
-  var key = target.getAttribute("value");
-  var addKey = target.getAttribute("checked") == "true";
-  ToggleMessageTag(key, addKey);
-}
-
-function ToggleMessageTag(key, addKey) {
-  var messages = [];
-  var selectedMessages = gFolderDisplay.selectedMessages;
-  var toggler = addKey ? "addKeywordsToMessages" : "removeKeywordsFromMessages";
-  var prevHdrFolder = null;
-  // this crudely handles cross-folder virtual folders with selected messages
-  // that spans folders, by coalescing consecutive msgs in the selection
-  // that happen to be in the same folder. nsMsgSearchDBView does this
-  // better, but nsIMsgDBView doesn't handle commands with arguments,
-  // and (un)tag takes a key argument.
-  for (var i = 0; i < selectedMessages.length; ++i) {
-    var msgHdr = selectedMessages[i];
-    if (prevHdrFolder != msgHdr.folder) {
-      if (prevHdrFolder) {
-        prevHdrFolder[toggler](messages, key);
-      }
-      messages = [];
-      prevHdrFolder = msgHdr.folder;
-    }
-    messages.push(msgHdr);
-  }
-  if (prevHdrFolder) {
-    prevHdrFolder[toggler](messages, key);
-  }
-  OnTagsChange();
-}
-
-function AddTag() {
-  var args = { result: "", okCallback: AddTagCallback };
-  window.openDialog(
-    "chrome://messenger/content/newTagDialog.xhtml",
-    "",
-    "chrome,titlebar,modal,centerscreen",
-    args
-  );
-}
-
-function ManageTags() {
-  openOptionsDialog("paneGeneral", "tagsCategory");
-}
-
-function AddTagCallback(name, color) {
-  MailServices.tags.addTag(name, color, "");
-  let key = MailServices.tags.getKeyForTag(name);
-  TagUtils.addTagToAllDocumentSheets(key, color);
-
-  try {
-    ToggleMessageTag(key, true);
-  } catch (ex) {
-    return false;
-  }
-  return true;
-}
-
-function SetMessageTagLabel(menuitem, index, name) {
-  // if a <key> is defined for this tag, use its key as the accesskey
-  // (the key for the tag at index n needs to have the id key_tag<n>)
-  let shortcutkey = document.getElementById("key_tag" + index);
-  let accesskey = shortcutkey ? shortcutkey.getAttribute("key") : "  ";
-  if (accesskey != "  ") {
-    menuitem.setAttribute("accesskey", accesskey);
-    menuitem.setAttribute("acceltext", accesskey);
-  }
-  let label = document
-    .getElementById("bundle_messenger")
-    .getFormattedString("mailnews.tags.format", [accesskey, name]);
-  menuitem.setAttribute("label", label);
-}
-
-/**
->>>>>>> 2042d38d
  * Refresh the contents of the tag popup menu/panel.
  * Used for example for appmenu/Message/Tag panel.
  *
