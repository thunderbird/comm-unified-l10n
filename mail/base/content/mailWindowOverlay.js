/* -*- indent-tabs-mode: nil; c-basic-offset: 2 -*- */
/* This Source Code Form is subject to the terms of the Mozilla Public
 * License, v. 2.0. If a copy of the MPL was not distributed with this
 * file, You can obtain one at http://mozilla.org/MPL/2.0/. */

/* global MozElements gSpacesToolbar */

/* import-globals-from ../../../mailnews/extensions/newsblog/newsblogOverlay.js */
/* import-globals-from commandglue.js */
/* import-globals-from contentAreaClick.js */
/* import-globals-from folderDisplay.js */
/* import-globals-from mail3PaneWindowCommands.js */
/* import-globals-from mailCommands.js */
/* import-globals-from mailContextMenus.js */
/* import-globals-from mailCore.js */
/* import-globals-from mailWindow.js */
/* import-globals-from utilityOverlay.js */

<<<<<<< HEAD
/* globals OnTagsChange, currentHeaderData */ // TODO: these aren't real.

var { XPCOMUtils } = ChromeUtils.import(
  "resource://gre/modules/XPCOMUtils.jsm"
=======
var { XPCOMUtils } = ChromeUtils.importESModule(
  "resource://gre/modules/XPCOMUtils.sys.mjs"
>>>>>>> ec7d7c11
);

ChromeUtils.defineESModuleGetters(this, {
  BrowserToolboxLauncher:
    "resource://devtools/client/framework/browser-toolbox/Launcher.sys.mjs",
});
XPCOMUtils.defineLazyModuleGetters(this, {
  AddonManager: "resource://gre/modules/AddonManager.jsm",
  MailUtils: "resource:///modules/MailUtils.jsm",
  MimeParser: "resource:///modules/mimeParser.jsm",
  MessageArchiver: "resource:///modules/MessageArchiver.jsm",
  TagUtils: "resource:///modules/TagUtils.jsm",
});

Object.defineProperty(this, "BrowserConsoleManager", {
  get() {
    let { loader } = ChromeUtils.import(
      "resource://devtools/shared/loader/Loader.jsm"
    );
    return loader.require("devtools/client/webconsole/browser-console-manager")
      .BrowserConsoleManager;
  },
  configurable: true,
  enumerable: true,
});

var ADDR_DB_LARGE_COMMIT = 1;

// the user preference,
// if HTML is not allowed. I assume, that the user could have set this to a
// value > 1 in his prefs.js or user.js, but that the value will not
// change during runtime other than through the MsgBody*() functions below.
var gDisallow_classes_no_html = 1;

/**
 * Disable the new account menu item if the account preference is locked.
 * The other affected areas are the account central, the account manager
 * dialog, and the account provisioner window.
 */
function menu_new_init() {
  // If the account provisioner is pref'd off, we shouldn't display the menu
  // item.
  ShowMenuItem(
    "newCreateEmailAccountMenuItem",
    Services.prefs.getBoolPref("mail.provider.enabled")
  );

  // If we don't have a gFolderDisplay, just get out of here and leave the menu
  // as it is.
  if (!gFolderDisplay) {
    return;
  }

  let folder = gFolderDisplay.displayedFolder;
  if (!folder) {
    return;
  }

  if (Services.prefs.prefIsLocked("mail.disable_new_account_addition")) {
    document
      .getElementById("newNewsgroupAccountMenuItem")
      .setAttribute("disabled", "true");
    document
      .getElementById("appmenu_newNewsgroupAccountMenuItem")
      .setAttribute("disabled", "true");
  }

  var isInbox = folder.isSpecialFolder(Ci.nsMsgFolderFlags.Inbox);
  var showNew =
    (folder.canCreateSubfolders ||
      (isInbox && !folder.getFlag(Ci.nsMsgFolderFlags.Virtual))) &&
    document.getElementById("cmd_newFolder").getAttribute("disabled") != "true";
  ShowMenuItem("menu_newFolder", showNew);
  ShowMenuItem("menu_newVirtualFolder", showNew);
  ShowMenuItem("newAccountPopupMenuSeparator", showNew);

  EnableMenuItem(
    "menu_newFolder",
    folder.server.type != "imap" || MailOfflineMgr.isOnline()
  );
  if (showNew) {
    var bundle = document.getElementById("bundle_messenger");
    // Change "New Folder..." menu according to the context.
    SetMenuItemLabel(
      "menu_newFolder",
      bundle.getString(
        folder.isServer || isInbox
          ? "newFolderMenuItem"
          : "newSubfolderMenuItem"
      )
    );
  }

  goUpdateCommand("cmd_newMessage");
}

function goUpdateMailMenuItems(commandset) {
  for (var i = 0; i < commandset.children.length; i++) {
    var commandID = commandset.children[i].getAttribute("id");
    if (commandID) {
      goUpdateCommand(commandID);
    }
  }

  updateCheckedStateForIgnoreAndWatchThreadCmds();
}

/**
 * Update the ignore (sub)thread, and watch thread commands so the menus
 * using them get the checked state set up properly.
 */
function updateCheckedStateForIgnoreAndWatchThreadCmds() {
  let message;

  let tab = document.getElementById("tabmail")?.currentTabInfo;
  if (["mail3PaneTab", "mailMessageTab"].includes(tab?.mode.name)) {
    message = tab.message;
  } else if (tab?.folderDisplay) {
    message = tab.folderDisplay.selectedMessage;
  } else {
    message = gFolderDisplay?.selectedMessage;
  }

  let folder = message?.folder;

  document
    .getElementById("cmd_killThread")
    .setAttribute("checked", folder?.msgDatabase.IsIgnored(message.messageKey));
  document
    .getElementById("cmd_killSubthread")
    .setAttribute(
      "checked",
      folder && message.flags & Ci.nsMsgMessageFlags.Ignored
    );
  document
    .getElementById("cmd_watchThread")
    .setAttribute("checked", folder?.msgDatabase.IsWatched(message.messageKey));
}

function file_init() {
  document.commandDispatcher.updateCommands("create-menu-file");
}

/**
 * Update the menu items visibility in the Edit submenu.
 */
function InitEditMessagesMenu() {
  goSetMenuValue("cmd_delete", "valueDefault");
  goSetAccessKey("cmd_delete", "valueDefaultAccessKey");
  document.commandDispatcher.updateCommands("create-menu-edit");

  // initialize the favorite Folder checkbox in the edit menu
  let favoriteFolderMenu = document.getElementById("menu_favoriteFolder");
  if (!favoriteFolderMenu.hasAttribute("disabled")) {
    // TODO: Reimplement this as a command.
  }
}

/**
 * Update the menu items visibility in the Find submenu.
 */
function initSearchMessagesMenu() {
  // Show 'Global Search' menu item only when global search is enabled.
  let glodaEnabled = Services.prefs.getBoolPref(
    "mailnews.database.global.indexer.enabled"
  );
  document.getElementById("glodaSearchCmd").hidden = !glodaEnabled;
}

function InitAppFolderViewsMenu() {
  goSetMenuValue("cmd_delete", "valueDefault");
  goSetAccessKey("cmd_delete", "valueDefaultAccessKey");
  document.commandDispatcher.updateCommands("create-menu-edit");

  // Initialize the favorite Folder checkbox in the appmenu menu.
  let favoriteAppFolderMenu = document.getElementById("appmenu_favoriteFolder");
  if (!favoriteAppFolderMenu.hasAttribute("disabled")) {
    // TODO: Reimplement this as a command.
  }
}

function InitGoMessagesMenu() {
  document.commandDispatcher.updateCommands("create-menu-go");
}

/**
 * This is called every time the view menu popup is displayed (in the main menu
 * bar or in the appmenu).  It is responsible for updating the menu items'
 * state to reflect reality.
 */
function view_init() {
  let accountCentralDisplayed;
  let folderDisplayVisible;
  let message;
  let messageDisplayVisible;

  let tab = document.getElementById("tabmail")?.currentTabInfo;
  if (tab?.mode.name == "mail3PaneTab") {
    ({
      accountCentralVisible: accountCentralDisplayed,
      folderPaneVisible: folderDisplayVisible,
      message,
      messagePaneVisible: messageDisplayVisible,
    } = tab);
  } else if (tab?.mode.name == "mailMessageTab") {
    message = tab.message;
    messageDisplayVisible = true;
  } else if (tab?.folderDisplay) {
    ({
      isAccountCentralDisplayed: accountCentralDisplayed,
      folderPaneVisible: folderDisplayVisible,
      selectedMessage: message,
    } = tab.folderDisplay);
    messageDisplayVisible = tab.messageDisplay.visible;
  } else if (!tab && gMessageDisplay) {
    message = gMessageDisplay.displayedMessage;
    messageDisplayVisible = true;
  } else {
    // TODO disable everything?
  }

  let isFeed = FeedUtils.isFeedMessage(message);

  let messagePaneMenuItem = document.getElementById("menu_showMessage");
  if (!messagePaneMenuItem.hidden) {
    // Hidden in the standalone msg window.
    messagePaneMenuItem.setAttribute(
      "checked",
      accountCentralDisplayed ? false : messageDisplayVisible
    );
    messagePaneMenuItem.disabled = accountCentralDisplayed;
  }

  let messagePaneAppMenuItem = document.getElementById("appmenu_showMessage");
  if (messagePaneAppMenuItem && !messagePaneAppMenuItem.hidden) {
    // Hidden in the standalone msg window.
    messagePaneAppMenuItem.setAttribute(
      "checked",
      accountCentralDisplayed ? false : messageDisplayVisible
    );
    messagePaneAppMenuItem.disabled = accountCentralDisplayed;
  }

  let folderPaneMenuItem = document.getElementById("menu_showFolderPane");
  if (!folderPaneMenuItem.hidden) {
    // Hidden in the standalone msg window.
    folderPaneMenuItem.setAttribute("checked", folderDisplayVisible);
  }

  let folderPaneAppMenuItem = document.getElementById("appmenu_showFolderPane");
  if (!folderPaneAppMenuItem.hidden) {
    // Hidden in the standalone msg window.
    folderPaneAppMenuItem.setAttribute("checked", folderDisplayVisible);
  }

  let colsEnabled = Services.prefs.getBoolPref("mail.folderpane.showColumns");
  let folderPaneColsMenuItem = document.getElementById(
    "menu_showFolderPaneCols"
  );
  if (!folderPaneColsMenuItem.hidden) {
    // Hidden in the standalone msg window.
    folderPaneColsMenuItem.setAttribute("checked", colsEnabled);
  }

  folderPaneColsMenuItem = document.getElementById(
    "appmenu_showFolderPaneCols"
  );
  if (!folderPaneColsMenuItem.hidden) {
    // Hidden in the standalone msg window.
    folderPaneColsMenuItem.setAttribute("checked", colsEnabled);
  }

  // Disable some menus if account manager is showing
  document.getElementById("viewSortMenu").disabled = accountCentralDisplayed;

  document.getElementById(
    "viewMessageViewMenu"
  ).disabled = accountCentralDisplayed;

  document.getElementById(
    "viewMessagesMenu"
  ).disabled = accountCentralDisplayed;

  // Hide the "View > Messages" menu item if the user doesn't have the "Views"
  // (aka "Mail Views") toolbar button in the main toolbar. (See bug 1563789.)
  var viewsToolbarButton = document.getElementById("mailviews-container");
  document.getElementById("viewMessageViewMenu").hidden = !viewsToolbarButton;

  // Initialize the Message Body menuitem
  document.getElementById("viewBodyMenu").hidden = isFeed;

  // Initialize the Show Feed Summary menu
  let viewFeedSummary = document.getElementById("viewFeedSummary");
  viewFeedSummary.hidden = !isFeed;

  let viewRssMenuItemIds = [
    "bodyFeedGlobalWebPage",
    "bodyFeedGlobalSummary",
    "bodyFeedPerFolderPref",
  ];
  let checked = FeedMessageHandler.onSelectPref;
  for (let [index, id] of viewRssMenuItemIds.entries()) {
    document.getElementById(id).setAttribute("checked", index == checked);
  }

  // Initialize the View Attachment Inline menu
  var viewAttachmentInline = Services.prefs.getBoolPref(
    "mail.inline_attachments"
  );
  document
    .getElementById("viewAttachmentsInlineMenuitem")
    .setAttribute("checked", viewAttachmentInline);

  document.commandDispatcher.updateCommands("create-menu-view");

  // No need to do anything if we don't have a spaces toolbar like in standalone
  // windows or another non tabmail window.
  let spacesToolbarMenu = document.getElementById("appmenu_spacesToolbar");
  if (spacesToolbarMenu) {
    // Update the spaces toolbar menu items.
    let isSpacesVisible = !gSpacesToolbar.isHidden;
    spacesToolbarMenu.checked = isSpacesVisible;
    document
      .getElementById("viewToolbarsPopupSpacesToolbar")
      .setAttribute("checked", isSpacesVisible);
  }
}

function initUiDensityMenu(event) {
  // Prevent submenus from unnecessarily triggering onViewToolbarsPopupShowing
  // via bubbling of events.
  event.stopImmediatePropagation();

  // Apply the correct mode attribute to the various items.
  document.getElementById("uiDensityCompact").mode = UIDensity.MODE_COMPACT;
  document.getElementById("uiDensityNormal").mode = UIDensity.MODE_NORMAL;
  document.getElementById("uiDensityTouch").mode = UIDensity.MODE_TOUCH;

  // Fetch the currently active identity.
  let currentDensity = UIDensity.prefValue;

  for (let item of event.target.querySelectorAll("menuitem")) {
    if (item.mode == currentDensity) {
      item.setAttribute("checked", "true");
      break;
    }
  }
}

/**
 * Assign the proper mode to the UI density controls in the App Menu and set
 * the correct checked state based on the current density.
 */
function initUiDensityAppMenu() {
  // Apply the correct mode attribute to the various items.
  document.getElementById("appmenu_uiDensityCompact").mode =
    UIDensity.MODE_COMPACT;
  document.getElementById("appmenu_uiDensityNormal").mode =
    UIDensity.MODE_NORMAL;
  document.getElementById("appmenu_uiDensityTouch").mode = UIDensity.MODE_TOUCH;

  // Fetch the currently active identity.
  let currentDensity = UIDensity.prefValue;

  for (let item of document.querySelectorAll(
    "#appMenu-uiDensity-controls > toolbarbutton"
  )) {
    if (item.mode == currentDensity) {
      item.setAttribute("checked", "true");
    } else {
      item.removeAttribute("checked");
    }
  }
}

function InitViewLayoutStyleMenu(event, appmenu) {
  // Prevent submenus from unnecessarily triggering onViewToolbarsPopupShowing
  // via bubbling of events.
  event.stopImmediatePropagation();
  let paneConfig = Services.prefs.getIntPref("mail.pane_config.dynamic");

  let parent = appmenu
    ? event.target.querySelector(".panel-subview-body")
    : event.target;

  let layoutStyleMenuitem = parent.children[paneConfig];
  if (layoutStyleMenuitem) {
    layoutStyleMenuitem.setAttribute("checked", "true");
  }
}

/**
 * Initialize (check) appropriate folder mode under the View | Folder menu.
 */
function InitViewFolderViewsMenu(event) {}

function setSortByMenuItemCheckState(id, value) {
  var menuitem = document.getElementById(id);
  if (menuitem) {
    menuitem.setAttribute("checked", value);
  }
}

/**
 * Called when showing the menu_viewSortPopup menupopup, so it should always
 * be up-to-date.
 */
function InitViewSortByMenu() {
  let sortType, sortOrder, grouped, threaded;

  let tab = document.getElementById("tabmail")?.currentTabInfo;
  if (tab?.mode.name == "mail3PaneTab") {
    ({ type: sortType, order: sortOrder, grouped, threaded } = tab.sort);
  } else if (tab?.mode.tabType.name == "mail") {
    ({
      primarySortType: sortType,
      primarySortOrder: sortOrder,
      showGroupedBySort: grouped,
      showThreaded: threaded,
    } = tab.folderDisplay.view);
  }

  setSortByMenuItemCheckState(
    "sortByDateMenuitem",
    sortType == Ci.nsMsgViewSortType.byDate
  );
  setSortByMenuItemCheckState(
    "sortByReceivedMenuitem",
    sortType == Ci.nsMsgViewSortType.byReceived
  );
  setSortByMenuItemCheckState(
    "sortByFlagMenuitem",
    sortType == Ci.nsMsgViewSortType.byFlagged
  );
  setSortByMenuItemCheckState(
    "sortByOrderReceivedMenuitem",
    sortType == Ci.nsMsgViewSortType.byId
  );
  setSortByMenuItemCheckState(
    "sortByPriorityMenuitem",
    sortType == Ci.nsMsgViewSortType.byPriority
  );
  setSortByMenuItemCheckState(
    "sortBySizeMenuitem",
    sortType == Ci.nsMsgViewSortType.bySize
  );
  setSortByMenuItemCheckState(
    "sortByStatusMenuitem",
    sortType == Ci.nsMsgViewSortType.byStatus
  );
  setSortByMenuItemCheckState(
    "sortBySubjectMenuitem",
    sortType == Ci.nsMsgViewSortType.bySubject
  );
  setSortByMenuItemCheckState(
    "sortByUnreadMenuitem",
    sortType == Ci.nsMsgViewSortType.byUnread
  );
  setSortByMenuItemCheckState(
    "sortByTagsMenuitem",
    sortType == Ci.nsMsgViewSortType.byTags
  );
  setSortByMenuItemCheckState(
    "sortByJunkStatusMenuitem",
    sortType == Ci.nsMsgViewSortType.byJunkStatus
  );
  setSortByMenuItemCheckState(
    "sortByFromMenuitem",
    sortType == Ci.nsMsgViewSortType.byAuthor
  );
  setSortByMenuItemCheckState(
    "sortByRecipientMenuitem",
    sortType == Ci.nsMsgViewSortType.byRecipient
  );
  setSortByMenuItemCheckState(
    "sortByAttachmentsMenuitem",
    sortType == Ci.nsMsgViewSortType.byAttachments
  );
  setSortByMenuItemCheckState(
    "sortByCorrespondentMenuitem",
    sortType == Ci.nsMsgViewSortType.byCorrespondent
  );

  var sortTypeSupportsGrouping = isSortTypeValidForGrouping(sortType);

  setSortByMenuItemCheckState(
    "sortAscending",
    sortOrder == Ci.nsMsgViewSortOrder.ascending
  );
  setSortByMenuItemCheckState(
    "sortDescending",
    sortOrder == Ci.nsMsgViewSortOrder.descending
  );

  var sortThreadedMenuItem = document.getElementById("sortThreaded");
  var sortUnthreadedMenuItem = document.getElementById("sortUnthreaded");

  sortThreadedMenuItem.setAttribute("checked", threaded);
  sortUnthreadedMenuItem.setAttribute("checked", !threaded && !grouped);

  var groupBySortOrderMenuItem = document.getElementById("groupBySort");

  groupBySortOrderMenuItem.setAttribute("disabled", !sortTypeSupportsGrouping);
  groupBySortOrderMenuItem.setAttribute("checked", grouped);
}

function isSortTypeValidForGrouping(sortType) {
  return Boolean(
    sortType == Ci.nsMsgViewSortType.byAccount ||
      sortType == Ci.nsMsgViewSortType.byAttachments ||
      sortType == Ci.nsMsgViewSortType.byAuthor ||
      sortType == Ci.nsMsgViewSortType.byCorrespondent ||
      sortType == Ci.nsMsgViewSortType.byDate ||
      sortType == Ci.nsMsgViewSortType.byFlagged ||
      sortType == Ci.nsMsgViewSortType.byLocation ||
      sortType == Ci.nsMsgViewSortType.byPriority ||
      sortType == Ci.nsMsgViewSortType.byReceived ||
      sortType == Ci.nsMsgViewSortType.byRecipient ||
      sortType == Ci.nsMsgViewSortType.byStatus ||
      sortType == Ci.nsMsgViewSortType.bySubject ||
      sortType == Ci.nsMsgViewSortType.byTags ||
      sortType == Ci.nsMsgViewSortType.byCustom
  );
}

function InitViewMessagesMenu() {
  let view;
  let tab = document.getElementById("tabmail")?.currentTabInfo;
  if (["mail3PaneTab", "mailMessageTab"].includes(tab?.mode.name)) {
    view = tab.browser.contentWindow.gViewWrapper;
  } else if (tab?.mode.tabType.name == "mail") {
    view = tab.folderDisplay.view;
  }

  document
    .getElementById("viewAllMessagesMenuItem")
    .setAttribute("checked", !view.showUnreadOnly && !view.specialView);

  document
    .getElementById("viewUnreadMessagesMenuItem")
    .setAttribute("checked", view.showUnreadOnly);

  document
    .getElementById("viewThreadsWithUnreadMenuItem")
    .setAttribute("checked", view.specialViewThreadsWithUnread);

  document
    .getElementById("viewWatchedThreadsWithUnreadMenuItem")
    .setAttribute("checked", view.specialViewWatchedThreadsWithUnread);

  document
    .getElementById("viewIgnoredThreadsMenuItem")
    .setAttribute("checked", view.showIgnored);
}

function InitMessageMenu() {
  let message;

  let tab = document.getElementById("tabmail")?.currentTabInfo;
  if (["mail3PaneTab", "mailMessageTab"].includes(tab?.mode.name)) {
    message = tab.message;
  } else if (tab?.mode.tabType.name == "mail") {
    message = tab.folderDisplay.selectedMessage;
  } else {
    message = gFolderDisplay.selectedMessage;
  }

  let isNews = message?.folder?.flags & Ci.nsMsgFolderFlags.Newsgroup;
  let isFeed = message && FeedUtils.isFeedMessage(message);
  let isDummy = message?.folder == null;

  // We show reply to Newsgroups only for news messages.
  document.getElementById("replyNewsgroupMainMenu").hidden = !isNews;

  // For mail messages we say reply. For news we say ReplyToSender.
  document.getElementById("replyMainMenu").hidden = isNews;
  document.getElementById("replySenderMainMenu").hidden = !isNews;

  document.getElementById("menu_cancel").hidden = !isNews;

  // Disable the move and copy menus if there are no messages selected or if
  // the message is a dummy - e.g. opening a message in the standalone window.
  let messageStoredInternally = message && !isDummy;
  // Disable the move menu if we can't delete msgs from the folder.
  let canMove =
    messageStoredInternally && !isNews && message.folder.canDeleteMessages;

  document.getElementById("moveMenu").disabled = !canMove;

  // Also disable copy when no folder is loaded (like for .eml files).
  let canCopy = message && (!isDummy || window.arguments[0].scheme == "file");
  document.getElementById("copyMenu").disabled = !canCopy;

  initMoveToFolderAgainMenu(document.getElementById("moveToFolderAgain"));

  // Disable the Forward As menu item if no message is selected.
  document.getElementById("forwardAsMenu").disabled = !message;

  // Disable the Tag menu item if no message is selected or when we're
  // not in a folder.
  document.getElementById("tagMenu").disabled = !messageStoredInternally;

  // Show "Edit Draft Message" menus only in a drafts folder; otherwise hide them.
  showCommandInSpecialFolder("cmd_editDraftMsg", Ci.nsMsgFolderFlags.Drafts);
  // Show "New Message from Template" and "Edit Template" menus only in a
  // templates folder; otherwise hide them.
  showCommandInSpecialFolder(
    ["cmd_newMsgFromTemplate", "cmd_editTemplateMsg"],
    Ci.nsMsgFolderFlags.Templates
  );

  // Initialize the Open Message menuitem
  var winType = document.documentElement.getAttribute("windowtype");
  if (winType == "mail:3pane") {
    document.getElementById("openMessageWindowMenuitem").hidden = isFeed;
  }

  // Initialize the Open Feed Message handler menu
  let index = FeedMessageHandler.onOpenPref;
  document
    .getElementById("menu_openFeedMessage")
    .children[index].setAttribute("checked", true);

  let openRssMenu = document.getElementById("openFeedMessage");
  openRssMenu.hidden = !isFeed;
  if (winType != "mail:3pane") {
    openRssMenu.hidden = true;
  }

  // Disable mark menu when we're not in a folder.
  document.getElementById("markMenu").disabled = isDummy;

  document.commandDispatcher.updateCommands("create-menu-message");
}

/**
 * Show folder-specific menu items only for messages in special folders, e.g.
 * show 'cmd_editDraftMsg' in Drafts folder, or
 * show 'cmd_newMsgFromTemplate' in Templates folder.
 *
 * aCommandIds  single ID string of command or array of IDs of commands
 *              to be shown in folders having aFolderFlag
 * aFolderFlag  the nsMsgFolderFlag that the folder must have to show the command
 */
function showCommandInSpecialFolder(aCommandIds, aFolderFlag) {
  let folder, message;

  let tab = document.getElementById("tabmail")?.currentTabInfo;
  if (["mail3PaneTab", "mailMessageTab"].includes(tab?.mode.name)) {
    ({ message, folder } = tab);
  } else if (tab?.mode.tabType.name == "mail") {
    ({ displayedFolder: folder, selectedMessage: message } = tab.folderDisplay);
  }

  let inSpecialFolder =
    message?.folder?.isSpecialFolder(aFolderFlag, true) ||
    (folder && folder.getFlag(aFolderFlag));
  if (typeof aCommandIds === "string") {
    aCommandIds = [aCommandIds];
  }

  aCommandIds.forEach(cmdId =>
    document.getElementById(cmdId).setAttribute("hidden", !inSpecialFolder)
  );
}

/**
 * Initializes the menu item aMenuItem to show either "Move" or "Copy" to
 * folder again, based on the value of mail.last_msg_movecopy_target_uri.
 * The menu item label and accesskey are adjusted to include the folder name.
 *
 * @param aMenuItem the menu item to adjust
 */
function initMoveToFolderAgainMenu(aMenuItem) {
  let lastFolderURI = Services.prefs.getCharPref(
    "mail.last_msg_movecopy_target_uri"
  );

  if (!lastFolderURI) {
    return;
  }
  let destMsgFolder = MailUtils.getExistingFolder(lastFolderURI);
  if (!destMsgFolder) {
    return;
  }
  let bundle = document.getElementById("bundle_messenger");
  let isMove = Services.prefs.getBoolPref("mail.last_msg_movecopy_was_move");
  let stringName = isMove ? "moveToFolderAgain" : "copyToFolderAgain";
  aMenuItem.label = bundle.getFormattedString(
    stringName,
    [destMsgFolder.prettyName],
    1
  );
  // This gives us moveToFolderAgainAccessKey and copyToFolderAgainAccessKey.
  aMenuItem.accesskey = bundle.getString(stringName + "AccessKey");
}

/**
 * Update the "Show Header" menu items to reflect the current pref.
 */
function InitViewHeadersMenu() {
  let dt = Ci.nsMimeHeaderDisplayTypes;
  let headerchoice = Services.prefs.getIntPref("mail.show_headers");
  document
    .getElementById("cmd_viewAllHeader")
    .setAttribute("checked", headerchoice == dt.AllHeaders);
  document
    .getElementById("cmd_viewNormalHeader")
    .setAttribute("checked", headerchoice == dt.NormalHeaders);
  document.commandDispatcher.updateCommands("create-menu-mark");
}

function InitViewBodyMenu() {
  let message;

  let tab = document.getElementById("tabmail")?.currentTabInfo;
  if (["mail3PaneTab", "mailMessageTab"].includes(tab?.mode.name)) {
    message = tab.message;
  } else if (tab?.mode.tabType.name == "mail") {
    message = tab.folderDisplay.selectedMessage;
  } else {
    message = gFolderDisplay.selectedMessage;
  }

  // Separate render prefs not implemented for feeds, bug 458606.  Show the
  // checked item for feeds as for the regular pref.
  //  let html_as = Services.prefs.getIntPref("rss.display.html_as");
  //  let prefer_plaintext = Services.prefs.getBoolPref("rss.display.prefer_plaintext");
  //  let disallow_classes = Services.prefs.getIntPref("rss.display.disallow_mime_handlers");
  let html_as = Services.prefs.getIntPref("mailnews.display.html_as");
  let prefer_plaintext = Services.prefs.getBoolPref(
    "mailnews.display.prefer_plaintext"
  );
  let disallow_classes = Services.prefs.getIntPref(
    "mailnews.display.disallow_mime_handlers"
  );
  let isFeed = FeedUtils.isFeedMessage(message);
  const defaultIDs = [
    "bodyAllowHTML",
    "bodySanitized",
    "bodyAsPlaintext",
    "bodyAllParts",
  ];
  const rssIDs = [
    "bodyFeedSummaryAllowHTML",
    "bodyFeedSummarySanitized",
    "bodyFeedSummaryAsPlaintext",
  ];
  let menuIDs = isFeed ? rssIDs : defaultIDs;

  if (disallow_classes > 0) {
    gDisallow_classes_no_html = disallow_classes;
  }
  // else gDisallow_classes_no_html keeps its initial value (see top)

  let AllowHTML_menuitem = document.getElementById(menuIDs[0]);
  let Sanitized_menuitem = document.getElementById(menuIDs[1]);
  let AsPlaintext_menuitem = document.getElementById(menuIDs[2]);
  let AllBodyParts_menuitem = menuIDs[3]
    ? document.getElementById(menuIDs[3])
    : null;

  document.getElementById("bodyAllParts").hidden = !Services.prefs.getBoolPref(
    "mailnews.display.show_all_body_parts_menu"
  );

  if (
    !prefer_plaintext &&
    !html_as &&
    !disallow_classes &&
    AllowHTML_menuitem
  ) {
    AllowHTML_menuitem.setAttribute("checked", true);
  } else if (
    !prefer_plaintext &&
    html_as == 3 &&
    disallow_classes > 0 &&
    Sanitized_menuitem
  ) {
    Sanitized_menuitem.setAttribute("checked", true);
  } else if (
    prefer_plaintext &&
    html_as == 1 &&
    disallow_classes > 0 &&
    AsPlaintext_menuitem
  ) {
    AsPlaintext_menuitem.setAttribute("checked", true);
  } else if (
    !prefer_plaintext &&
    html_as == 4 &&
    !disallow_classes &&
    AllBodyParts_menuitem
  ) {
    AllBodyParts_menuitem.setAttribute("checked", true);
  }
  // else (the user edited prefs/user.js) check none of the radio menu items

  if (isFeed) {
    AllowHTML_menuitem.hidden = !FeedMessageHandler.gShowSummary;
    Sanitized_menuitem.hidden = !FeedMessageHandler.gShowSummary;
    AsPlaintext_menuitem.hidden = !FeedMessageHandler.gShowSummary;
    document.getElementById(
      "viewFeedSummarySeparator"
    ).hidden = !gShowFeedSummary;
  }
}

function InitOtherActionsViewBodyMenu() {
  let html_as = Services.prefs.getIntPref("mailnews.display.html_as");
  let prefer_plaintext = Services.prefs.getBoolPref(
    "mailnews.display.prefer_plaintext"
  );
  let disallow_classes = Services.prefs.getIntPref(
    "mailnews.display.disallow_mime_handlers"
  );
  let isFeed = gFolderDisplay.selectedMessageIsFeed;
  const kDefaultIDs = [
    "otherActionsMenu_bodyAllowHTML",
    "otherActionsMenu_bodySanitized",
    "otherActionsMenu_bodyAsPlaintext",
    "otherActionsMenu_bodyAllParts",
  ];
  const kRssIDs = [
    "otherActionsMenu_bodyFeedSummaryAllowHTML",
    "otherActionsMenu_bodyFeedSummarySanitized",
    "otherActionsMenu_bodyFeedSummaryAsPlaintext",
  ];
  let menuIDs = isFeed ? kRssIDs : kDefaultIDs;

  if (disallow_classes > 0) {
    gDisallow_classes_no_html = disallow_classes;
  }
  // else gDisallow_classes_no_html keeps its initial value (see top)

  let AllowHTML_menuitem = document.getElementById(menuIDs[0]);
  let Sanitized_menuitem = document.getElementById(menuIDs[1]);
  let AsPlaintext_menuitem = document.getElementById(menuIDs[2]);
  let AllBodyParts_menuitem = menuIDs[3]
    ? document.getElementById(menuIDs[3])
    : null;

  document.getElementById(
    "otherActionsMenu_bodyAllParts"
  ).hidden = !Services.prefs.getBoolPref(
    "mailnews.display.show_all_body_parts_menu"
  );

  // Clear all checkmarks.
  AllowHTML_menuitem.removeAttribute("checked");
  Sanitized_menuitem.removeAttribute("checked");
  AsPlaintext_menuitem.removeAttribute("checked");
  if (AllBodyParts_menuitem) {
    AllBodyParts_menuitem.removeAttribute("checked");
  }

  if (
    !prefer_plaintext &&
    !html_as &&
    !disallow_classes &&
    AllowHTML_menuitem
  ) {
    AllowHTML_menuitem.setAttribute("checked", true);
  } else if (
    !prefer_plaintext &&
    html_as == 3 &&
    disallow_classes > 0 &&
    Sanitized_menuitem
  ) {
    Sanitized_menuitem.setAttribute("checked", true);
  } else if (
    prefer_plaintext &&
    html_as == 1 &&
    disallow_classes > 0 &&
    AsPlaintext_menuitem
  ) {
    AsPlaintext_menuitem.setAttribute("checked", true);
  } else if (
    !prefer_plaintext &&
    html_as == 4 &&
    !disallow_classes &&
    AllBodyParts_menuitem
  ) {
    AllBodyParts_menuitem.setAttribute("checked", true);
  }
  // else (the user edited prefs/user.js) check none of the radio menu items

  if (isFeed) {
    AllowHTML_menuitem.hidden = !gShowFeedSummary;
    Sanitized_menuitem.hidden = !gShowFeedSummary;
    AsPlaintext_menuitem.hidden = !gShowFeedSummary;
    document.getElementById(
      "otherActionsMenu_viewFeedSummarySeparator"
    ).hidden = !gShowFeedSummary;
  }
}

function ShowMenuItem(id, showItem) {
  document.getElementById(id).hidden = !showItem;
}

function EnableMenuItem(id, enableItem) {
  document.getElementById(id).disabled = !enableItem;
}

function SetMenuItemLabel(menuItemId, customLabel) {
  var menuItem = document.getElementById(menuItemId);
  if (menuItem) {
    menuItem.setAttribute("label", customLabel);
  }
}

/**
 * Update the tooltip of the "Get messages" button to indicate which accounts
 * (usernames) will be fetched if clicked.
 */

function SetGetMsgButtonTooltip() {
  var msgButton = document.getElementById("button-getmsg");
  // The button is not found in the document if isn't on the toolbar but available
  // in the Customize palette. In that case we do not need to update its tooltip.
  if (!msgButton) {
    return;
  }

  var selectedFolders = GetSelectedMsgFolders();
  var folders;
  if (selectedFolders.length) {
    folders = selectedFolders;
  } else {
    folders = [GetDefaultAccountRootFolder()];
  }

  if (!folders[0]) {
    return;
  }

  var bundle = document.getElementById("bundle_messenger");
  var listSeparator = bundle.getString("getMsgButtonTooltip.listSeparator");

  // Push the usernames through a Set() to remove duplicates.
  var names = new Set(folders.map(v => v.server.prettyName));
  var tooltipNames = Array.from(names).join(listSeparator);
  msgButton.tooltipText = bundle.getFormattedString("getMsgButtonTooltip", [
    tooltipNames,
  ]);
}

/**
 * Refresh the contents of the tag popup menu/panel.
 * Used for example for appmenu/Message/Tag panel.
 *
 * @param {Element} parent          Parent element that will contain the menu items.
 * @param {string} [elementName]    Type of menu item, e.g. "menuitem", "toolbarbutton".
 * @param {string} [classes]        Classes to set on the menu items.
 */
function InitMessageTags(parent, elementName = "menuitem", classes) {
  function SetMessageTagLabel(menuitem, index, name) {
    // if a <key> is defined for this tag, use its key as the accesskey
    // (the key for the tag at index n needs to have the id key_tag<n>)
    let shortcutkey = document.getElementById("key_tag" + index);
    let accesskey = shortcutkey ? shortcutkey.getAttribute("key") : "  ";
    if (accesskey != "  ") {
      menuitem.setAttribute("accesskey", accesskey);
      menuitem.setAttribute("acceltext", accesskey);
    }
    let label = document
      .getElementById("bundle_messenger")
      .getFormattedString("mailnews.tags.format", [accesskey, name]);
    menuitem.setAttribute("label", label);
  }

  let message;

  let tab = document.getElementById("tabmail")?.currentTabInfo;
  if (["mail3PaneTab", "mailMessageTab"].includes(tab?.mode.name)) {
    message = tab.message;
  } else if (tab?.mode.tabType.name == "mail") {
    message = tab.folderDisplay.selectedMessage;
  } else {
    message = gFolderDisplay.selectedMessage;
  }

  const tagArray = MailServices.tags.getAllTags();
  const elementNameUpperCase = elementName.toUpperCase();

  // Remove any existing non-static items (clear tags list before rebuilding it).
  // There is a separator element above the dynamically added tag elements, so
  // remove dynamically added elements below the separator.
  while (
    parent.lastElementChild.tagName.toUpperCase() == elementNameUpperCase
  ) {
    parent.lastChild.remove();
  }

  // Create label and accesskey for the static "remove all tags" item.
  const tagRemoveLabel = document
    .getElementById("bundle_messenger")
    .getString("mailnews.tags.remove");
  SetMessageTagLabel(
    parent.lastElementChild.previousElementSibling,
    0,
    tagRemoveLabel
  );

  // Rebuild the list.
  const suffix = message.label ? " $label" + message.label : "";
  const curKeys = message.getStringProperty("keywords") + suffix;

  tagArray.forEach((tagInfo, index) => {
    const removeKey = ` ${curKeys} `.includes(` ${tagInfo.key} `);

    if (tagInfo.ordinal.includes("~AUTOTAG") && !removeKey) {
      return;
    }
    // TODO We want to either remove or "check" the tags that already exist.
    let item = document.createXULElement(elementName);
    SetMessageTagLabel(item, index + 1, tagInfo.tag);

    if (removeKey) {
      item.setAttribute("checked", "true");
    }
    item.setAttribute("value", tagInfo.key);
    item.setAttribute("type", "checkbox");
    item.addEventListener("command", function(event) {
      let tab = document.getElementById("tabmail")?.currentTabInfo;
      if (["mail3PaneTab", "mailMessageTab"].includes(tab?.mode.name)) {
        tab.chromeBrowser.contentWindow.commandController.doCommand(
          "cmd_toggleTag",
          event
        );
      }
    });

    if (tagInfo.color) {
      item.setAttribute("style", `color: ${tagInfo.color};`);
    }
    if (classes) {
      item.setAttribute("class", classes);
    }
    parent.appendChild(item);
  });
}

/**
 * Refresh the contents of the recently closed tags popup menu/panel.
 * Used for example for appmenu/Go/Recently_Closed_Tabs panel.
 *
 * @param {Element} parent          Parent element that will contain the menu items.
 * @param {string} [elementName]    Type of menu item, e.g. "menuitem", "toolbarbutton".
 * @param {string} [classes]        Classes to set on the menu items.
 * @param {string} [separatorName]  Type of separator, e.g. "menuseparator", "toolbarseparator".
 */
function InitRecentlyClosedTabsPopup(
  parent,
  elementName = "menuitem",
  classes,
  separatorName = "menuseparator"
) {
  const tabs = document.getElementById("tabmail").recentlyClosedTabs;

  // Show Popup only when there are restorable tabs.
  if (!tabs.length) {
    return false;
  }

  // Clear the list.
  while (parent.hasChildNodes()) {
    parent.lastChild.remove();
  }

  // Insert menu items to rebuild the recently closed tab list.
  tabs.forEach((tab, index) => {
    const item = document.createXULElement(elementName);
    item.setAttribute("label", tab.title);
    item.setAttribute(
      "oncommand",
      `document.getElementById("tabmail").undoCloseTab(${index});`
    );
    if (classes) {
      item.setAttribute("class", classes);
    }

    if (index == 0) {
      item.setAttribute("key", "key_undoCloseTab");
    }
    parent.appendChild(item);
  });

  // Only show "Restore All Tabs" if there is more than one tab to restore.
  if (tabs.length > 1) {
    parent.appendChild(document.createXULElement(separatorName));

    const item = document.createXULElement(elementName);
    item.setAttribute(
      "label",
      document.getElementById("bundle_messenger").getString("restoreAllTabs")
    );

    item.setAttribute("oncommand", "goRestoreAllTabs();");

    if (classes) {
      item.setAttribute("class", classes);
    }
    parent.appendChild(item);
  }

  return true;
}

function goRestoreAllTabs() {
  let tabmail = document.getElementById("tabmail");

  let len = tabmail.recentlyClosedTabs.length;

  while (len--) {
    document.getElementById("tabmail").undoCloseTab();
  }
}

function backToolbarMenu_init(menuPopup) {
  populateHistoryMenu(menuPopup, true);
}

function getMsgToolbarMenu_init() {
  document.commandDispatcher.updateCommands("create-menu-getMsgToolbar");
}

var gNavDebug = false;
function navDebug(str) {
  if (gNavDebug) {
    dump(str);
  }
}

function populateHistoryMenu(menuPopup, isBackMenu) {
  // remove existing entries
  while (menuPopup.hasChildNodes()) {
    menuPopup.lastChild.remove();
  }
  let historyArray = messenger.getNavigateHistory();
  let curPos = messenger.navigatePos * 2;
  navDebug(
    "curPos = " +
      curPos +
      " historyArray.length = " +
      historyArray.length +
      "\n"
  );
  var folder;
  var newMenuItem;
  if (gFolderDisplay.selectedMessage) {
    if (!isBackMenu) {
      curPos += 2;
    } else {
      curPos -= 2;
    }
  }

  // For populating the back menu, we want the most recently visited
  // messages first in the menu. So we go backward from curPos to 0.
  // For the forward menu, we want to go forward from curPos to the end.
  var relPos = 0;
  for (
    var i = curPos;
    isBackMenu ? i >= 0 : i < historyArray.length;
    i += isBackMenu ? -2 : 2
  ) {
    navDebug("history[" + i + "] = " + historyArray[i] + "\n");
    navDebug("history[" + i + "] = " + historyArray[i + 1] + "\n");
    folder = MailServices.folderLookup.getFolderForURL(historyArray[i + 1]);
    if (!folder) {
      // Where did the folder go?
      continue;
    }
    navDebug(
      "folder URI = " + folder.URI + " pretty name " + folder.prettyName + "\n"
    );

    var menuText = "";
    var msgHdr;
    try {
      msgHdr = messenger.msgHdrFromURI(historyArray[i]);
    } catch (ex) {
      // Let's just ignore this history entry.
      continue;
    }
    var msgSubject = msgHdr.mime2DecodedSubject;
    var msgAuthor = msgHdr.mime2DecodedAuthor;

    if (!msgAuthor && !msgSubject) {
      // Avoid empty entries in the menu. The message was most likely (re)moved.
      continue;
    }

    // If the message was not being displayed via the current folder, prepend
    //  the folder name.  We do not need to check underlying folders for
    //  virtual folders because 'folder' is the display folder, not the
    //  underlying one.
    if (folder != gFolderDisplay.displayedFolder) {
      menuText = folder.prettyName + " - ";
    }

    var subject = "";
    if (msgHdr.flags & Ci.nsMsgMessageFlags.HasRe) {
      subject = "Re: ";
    }
    if (msgSubject) {
      subject += msgSubject;
    }
    if (subject) {
      menuText += subject + " - ";
    }

    menuText += msgAuthor;
    newMenuItem = document.createXULElement("menuitem");
    newMenuItem.setAttribute("label", menuText);
    relPos += isBackMenu ? -1 : 1;
    newMenuItem.setAttribute("value", relPos);
    newMenuItem.folder = folder;
    newMenuItem.setAttribute(
      "oncommand",
      "NavigateToUri(event.target); event.stopPropagation();"
    );
    menuPopup.appendChild(newMenuItem);
    if (!(relPos % 20)) {
      break;
    }
  }
}

/**
 * This is triggered by the history navigation menu options, as created by
 *  populateHistoryMenu above.
 */
function NavigateToUri(target) {
  var historyIndex = target.getAttribute("value");
  var msgUri = messenger.getMsgUriAtNavigatePos(historyIndex);
  navDebug(
    "navigating from " +
      messenger.navigatePos +
      " by " +
      historyIndex +
      " to " +
      msgUri +
      "\n"
  );

  // this "- 0" seems to ensure that historyIndex is treated as an int, not a string.
  messenger.navigatePos += historyIndex - 0;
  // TODO: Reimplement the rest of this or throw out the feature altogether.
}

function forwardToolbarMenu_init(menuPopup) {
  populateHistoryMenu(menuPopup, false);
}

function InitMessageMark() {
  // TODO: Fix or remove this function.
  // document
  //   .getElementById("cmd_markAsFlagged")
  //   .setAttribute("checked", SelectedMessagesAreFlagged());

  document.commandDispatcher.updateCommands("create-menu-mark");
}

function GetFirstSelectedMsgFolder() {
  try {
    var selectedFolders = GetSelectedMsgFolders();
  } catch (e) {
    Cu.reportError(e);
  }
  return selectedFolders.length > 0 ? selectedFolders[0] : null;
}

function GetMessagesForInboxOnServer(server) {
  var inboxFolder = MailUtils.getInboxFolder(server);

  // If the server doesn't support an inbox it could be an RSS server or some
  // other server type. Just use the root folder and the server implementation
  // can figure out what to do.
  if (!inboxFolder) {
    inboxFolder = server.rootFolder;
  }

  GetNewMsgs(server, inboxFolder);
}

function MsgGetMessage() {
  // if offline, prompt for getting messages
  if (MailOfflineMgr.isOnline() || MailOfflineMgr.getNewMail()) {
    GetFolderMessages();
  }
}

function MsgPauseUpdates(selectedFolders = GetSelectedMsgFolders(), pause) {
  // Pause single feed folder subscription updates, or all account updates if
  // folder is the account folder.
  let folder = selectedFolders.length ? selectedFolders[0] : null;
  if (!FeedUtils.isFeedFolder(folder)) {
    return;
  }

  FeedUtils.pauseFeedFolderUpdates(folder, pause, true);
}

function MsgGetMessagesForAllServers(defaultServer) {
  // now log into any server
  try {
    // Array of arrays of servers for a particular folder.
    var pop3DownloadServersArray = [];
    // Parallel array of folders to download to...
    var localFoldersToDownloadTo = [];
    var pop3Server;
    for (let server of accountManager.allServers) {
      if (server.protocolInfo.canLoginAtStartUp && server.loginAtStartUp) {
        if (
          defaultServer &&
          defaultServer.equals(server) &&
          !defaultServer.isDeferredTo &&
          defaultServer.rootFolder == defaultServer.rootMsgFolder
        ) {
          // skip, already opened
        } else if (server.type == "pop3" && server.downloadOnBiff) {
          CoalesceGetMsgsForPop3ServersByDestFolder(
            server,
            pop3DownloadServersArray,
            localFoldersToDownloadTo
          );
          pop3Server = server.QueryInterface(Ci.nsIPop3IncomingServer);
        } else {
          // Check to see if there are new messages on the server
          server.performBiff(msgWindow);
        }
      }
    }
    for (let i = 0; i < pop3DownloadServersArray.length; ++i) {
      // Any ol' pop3Server will do - the serversArray specifies which servers
      // to download from.
      pop3Server.downloadMailFromServers(
        pop3DownloadServersArray[i],
        msgWindow,
        localFoldersToDownloadTo[i],
        null
      );
    }
  } catch (ex) {
    dump(ex + "\n");
  }
}

/**
 * Get messages for all those accounts which have the capability
 * of getting messages and have session password available i.e.,
 * currently logged in accounts.
 * if offline, prompt for getting messages.
 */
function MsgGetMessagesForAllAuthenticatedAccounts() {
  if (MailOfflineMgr.isOnline() || MailOfflineMgr.getNewMail()) {
    GetMessagesForAllAuthenticatedAccounts();
  }
}

/**
 * Get messages for the account selected from Menu dropdowns.
 * if offline, prompt for getting messages.
 *
 * @param aFolder (optional) a folder in the account for which messages should
 *                           be retrieved.  If null, all accounts will be used.
 */
function MsgGetMessagesForAccount(aFolder) {
  if (!aFolder) {
    goDoCommand("cmd_getNewMessages");
    return;
  }

  if (MailOfflineMgr.isOnline() || MailOfflineMgr.getNewMail()) {
    var server = aFolder.server;
    GetMessagesForInboxOnServer(server);
  }
}

// if offline, prompt for getNextNMessages
function MsgGetNextNMessages() {
  if (MailOfflineMgr.isOnline() || MailOfflineMgr.getNewMail()) {
    GetNextNMessages(GetFirstSelectedMsgFolder());
  }
}

function MsgDeleteMessage(reallyDelete, fromToolbar) {
  // If from the toolbar, return right away if this is a news message
  // only allow cancel from the menu:  "Edit | Cancel / Delete Message".
  if (fromToolbar && gFolderDisplay.view.isNewsFolder) {
    return;
  }

  gFolderDisplay.hintAboutToDeleteMessages();
  if (reallyDelete) {
    gDBView.doCommand(Ci.nsMsgViewCommandType.deleteNoTrash);
  } else {
    gDBView.doCommand(Ci.nsMsgViewCommandType.deleteMsg);
  }
}

function OpenContainingFolder() {
  MailUtils.displayMessageInFolderTab(gMessageDisplay.displayedMessage);
}

/**
 * Calls the ComposeMessage function with the desired type, and proper default
 * based on the event that fired it.
 *
 * @param aCompType  the nsIMsgCompType to pass to the function
 * @param aEvent (optional) the event that triggered the call
 */
function composeMsgByType(aCompType, aEvent) {
  // If we're the hidden window, then we're not going to have a gFolderDisplay
  // to work out existing folders, so just use null.
  let msgFolder = gFolderDisplay ? GetFirstSelectedMsgFolder() : null;
  let msgUris = gFolderDisplay ? gFolderDisplay.selectedMessageUris : null;

  if (aEvent && aEvent.shiftKey) {
    ComposeMessage(
      aCompType,
      Ci.nsIMsgCompFormat.OppositeOfDefault,
      msgFolder,
      msgUris
    );
  } else {
    ComposeMessage(aCompType, Ci.nsIMsgCompFormat.Default, msgFolder, msgUris);
  }
}

function MsgNewMessage(event) {
  composeMsgByType(Ci.nsIMsgCompType.New, event);
}

function CanComposeMessages() {
  return MailServices.accounts.allIdentities.length > 0;
}

/** Open subscribe window. */
function MsgSubscribe(folder) {
  var preselectedFolder = folder || GetFirstSelectedMsgFolder();

  if (FeedUtils.isFeedFolder(preselectedFolder)) {
    // Open feed subscription dialog.
    openSubscriptionsDialog(preselectedFolder);
  } else {
    // Open IMAP/NNTP subscription dialog.
    Subscribe(preselectedFolder);
  }
}

/**
 * Show a confirmation dialog - check if the user really want to unsubscribe
 * from the given newsgroup/s.
 * @folders an array of newsgroup folders to unsubscribe from
 * @return true if the user said it's ok to unsubscribe
 */
function ConfirmUnsubscribe(folders) {
  var bundle = document.getElementById("bundle_messenger");
  var titleMsg = bundle.getString("confirmUnsubscribeTitle");
  var dialogMsg =
    folders.length == 1
      ? bundle.getFormattedString(
          "confirmUnsubscribeText",
          [folders[0].name],
          1
        )
      : bundle.getString("confirmUnsubscribeManyText");

  return Services.prompt.confirm(window, titleMsg, dialogMsg);
}

/**
 * Unsubscribe from selected or passed in newsgroup/s.
 * @param {nsIMsgFolder[]} selectedFolders - The folders to unsubscribe.
 */
function MsgUnsubscribe(folders) {
  if (!ConfirmUnsubscribe(folders)) {
    return;
  }

  for (let i = 0; i < folders.length; i++) {
    let subscribableServer = folders[i].server.QueryInterface(
      Ci.nsISubscribableServer
    );
    subscribableServer.unsubscribe(folders[i].name);
    subscribableServer.commitSubscribeChanges();
  }
}

function ToggleFavoriteFolderFlag() {
  var folder = GetFirstSelectedMsgFolder();
  folder.toggleFlag(Ci.nsMsgFolderFlags.Favorite);
}

function MsgOpenNewWindowForFolder(folderURI, msgKeyToSelect) {
  window.openDialog(
    "chrome://messenger/content/messenger.xhtml",
    "_blank",
    "chrome,all,dialog=no",
    folderURI,
    msgKeyToSelect
  );
}

/**
 * UI-triggered command to open the currently selected folder(s) in new tabs.
 * @param {nsIMsgFolder[]} folders - Folders to open in new tabs.
 * @param {object} [tabParams] - Parameters to pass to the new tabs.
 */
function MsgOpenNewTabForFolders(folders, tabParams = {}) {
  if (tabParams.background === undefined) {
    tabParams.background = Services.prefs.getBoolPref(
      "mail.tabs.loadInBackground"
    );
    if (tabParams.event?.shiftKey) {
      tabParams.background = !tabParams.background;
    }
  }

  let tabmail = document.getElementById("tabmail");
  for (let i = 0; i < folders.length; i++) {
    tabmail.openTab("mail3PaneTab", {
      ...tabParams,
      folderURI: folders[i].URI,
    });
  }
}

function MsgOpenSelectedMessages() {
  // Toggle message body (feed summary) and content-base url in message pane or
  // load in browser, per pref, otherwise open summary or web page in new window
  // or tab, per that pref.
  if (
    gFolderDisplay.treeSelection &&
    gFolderDisplay.treeSelection.count == 1 &&
    gFolderDisplay.selectedMessageIsFeed
  ) {
    let msgHdr = gFolderDisplay.selectedMessage;
    if (
      document.documentElement.getAttribute("windowtype") == "mail:3pane" &&
      FeedMessageHandler.onOpenPref ==
        FeedMessageHandler.kOpenToggleInMessagePane
    ) {
      let showSummary = FeedMessageHandler.shouldShowSummary(msgHdr, true);
      FeedMessageHandler.setContent(msgHdr, showSummary);
      return;
    }
    if (
      FeedMessageHandler.onOpenPref == FeedMessageHandler.kOpenLoadInBrowser
    ) {
      setTimeout(FeedMessageHandler.loadWebPage, 20, msgHdr, { browser: true });
      return;
    }
  }

  // This is somewhat evil. If we're in a 3pane window, we'd have a tabmail
  // element and would pass it in here, ensuring that if we open tabs, we use
  // this tabmail to open them. If we aren't, then we wouldn't, so
  // displayMessages would look for a 3pane window and open tabs there.
  MailUtils.displayMessages(
    gFolderDisplay.selectedMessages,
    gFolderDisplay.view,
    document.getElementById("tabmail")
  );
}

function MsgOpenFromFile() {
  var fp = Cc["@mozilla.org/filepicker;1"].createInstance(Ci.nsIFilePicker);

  var bundle = document.getElementById("bundle_messenger");
  var filterLabel = bundle.getString("EMLFiles");
  var windowTitle = bundle.getString("OpenEMLFiles");

  fp.init(window, windowTitle, Ci.nsIFilePicker.modeOpen);
  fp.appendFilter(filterLabel, "*.eml");

  // Default or last filter is "All Files".
  fp.appendFilters(Ci.nsIFilePicker.filterAll);

  fp.open(rv => {
    if (rv != Ci.nsIFilePicker.returnOK || !fp.file) {
      return;
    }
    MsgOpenEMLFile(fp.file, fp.fileURL);
  });
}

/**
 * Open the given .eml file.
 */
function MsgOpenEMLFile(aFile, aURL) {
  let url = aURL
    .mutate()
    .setQuery("type=application/x-message-display")
    .finalize();

  let fstream = null;
  let headers = new Map();
  // Read this eml and extract its headers to check for X-Unsent.
  try {
    fstream = Cc["@mozilla.org/network/file-input-stream;1"].createInstance(
      Ci.nsIFileInputStream
    );
    fstream.init(aFile, -1, 0, 0);
    let data = NetUtil.readInputStreamToString(fstream, fstream.available());
    headers = MimeParser.extractHeaders(data);
  } catch (e) {
    // Ignore errors on reading the eml or extracting its headers. The test for
    // the X-Unsent header below will fail and the message window will take care
    // of any error handling.
  } finally {
    if (fstream) {
      fstream.close();
    }
  }

  if (headers.get("X-Unsent") == "1") {
    let msgWindow = Cc["@mozilla.org/messenger/msgwindow;1"].createInstance(
      Ci.nsIMsgWindow
    );
    MailServices.compose.OpenComposeWindow(
      null,
      {},
      url.spec,
      Ci.nsIMsgCompType.Draft,
      Ci.nsIMsgCompFormat.Default,
      null,
      headers.get("from"),
      msgWindow
    );
  } else {
    window.openDialog(
      "chrome://messenger/content/messageWindow.xhtml",
      "_blank",
      "all,chrome,dialog=no,status,toolbar",
      url
    );
  }
}

function MsgOpenNewWindowForMessage(aMsgHdr, aView) {
  // We need to tell the window about our current view so that it can clone it.
  // This enables advancing through the messages, etc.
  window.openDialog(
    "chrome://messenger/content/messageWindow.xhtml",
    "_blank",
    "all,chrome,dialog=no,status,toolbar",
    aMsgHdr,
    aView
  );
}

/**
 * Display the given message in an existing folder tab.
 *
 * @param aMsgHdr The message header to display.
 */
function MsgDisplayMessageInFolderTab(aMsgHdr) {
  // TODO: Reimplement or fix the callers.
}

function MsgMarkAllRead(folders) {
  for (let i = 0; i < folders.length; i++) {
    folders[i].markAllMessagesRead(msgWindow);
  }
}

/**
 * Go through each selected server and mark all its folders read.
 *
 * @param {nsIMsgFolder[]} selectedFolders - Folders in the servers to be
 *   marked as read.
 */
function MsgMarkAllFoldersRead(selectedFolders) {
  let selectedServers = selectedFolders.filter(folder => folder.isServer);
  if (!selectedServers.length) {
    return;
  }

  let bundle = document.getElementById("bundle_messenger");
  if (
    !Services.prompt.confirm(
      window,
      bundle.getString("confirmMarkAllFoldersReadTitle"),
      bundle.getString("confirmMarkAllFoldersReadMessage")
    )
  ) {
    return;
  }

  selectedServers.forEach(function(server) {
    for (let folder of server.rootFolder.descendants) {
      folder.markAllMessagesRead(msgWindow);
    }
  });
}

/**
 * Opens the filter list.
 * If an email address was passed, first a new filter is offered for creation
 * with the data prefilled.
 *
 * @param {?string} emailAddress - An email address to use as value in the first
 *   search term.
 * @param {?nsIMsgFolder} folder - The filter will be created in this folder's
 *   filter list.
 * @param {?string} fieldName - Search field string, from
 *   nsMsgSearchTerm.cpp::SearchAttribEntryTable.
 */
function MsgFilters(emailAddress, folder, fieldName) {
  // Don't trigger anything if there are no accounts configured. This is to
  // disable potential triggers via shortcuts.
  if (MailServices.accounts.accounts.length == 0) {
    return;
  }

  if (!folder) {
    // Try to determine the folder from the selected message.
    if (gDBView) {
      // Here we face a decision. If the message has been moved to a different
      // account, then a single filter cannot work for both manual and incoming
      // scope. So we will create the filter based on its existing location,
      // which will make it work properly in manual scope. This is the best
      // solution for POP3 with global inbox (as then both manual and incoming
      // filters work correctly), but may not be what IMAP users who filter to a
      // local folder really want.
      try {
        folder = gFolderDisplay.selectedMessage.folder;
      } catch (ex) {}
    }
    if (!folder) {
      folder = GetFirstSelectedMsgFolder();
    }
  }
  let args;
  if (emailAddress) {
    // We have to do prefill filter so we are going to launch the filterEditor
    // dialog and prefill that with the emailAddress.
    args = {
      filterList: folder.getEditableFilterList(msgWindow),
      filterName: emailAddress,
    };
    // Set the field name to prefill in the filter, if one was specified.
    if (fieldName) {
      args.fieldName = fieldName;
    }

    window.openDialog(
      "chrome://messenger/content/FilterEditor.xhtml",
      "",
      "chrome, modal, resizable,centerscreen,dialog=yes",
      args
    );

    // If the user hits OK in the filterEditor dialog we set args.refresh=true
    // there and we check this here in args to show filterList dialog.
    // We also received the filter created via args.newFilter.
    if ("refresh" in args && args.refresh) {
      args = { refresh: true, folder, filter: args.newFilter };
      MsgFilterList(args);
    }
  } else {
    // Just launch filterList dialog.
    args = { refresh: false, folder };
    MsgFilterList(args);
  }
}

function MsgViewAllHeaders() {
  Services.prefs.setIntPref(
    "mail.show_headers",
    Ci.nsMimeHeaderDisplayTypes.AllHeaders
  );
}

function MsgViewNormalHeaders() {
  Services.prefs.setIntPref(
    "mail.show_headers",
    Ci.nsMimeHeaderDisplayTypes.NormalHeaders
  );
}

function MsgBodyAllowHTML() {
  Services.prefs.setBoolPref("mailnews.display.prefer_plaintext", false);
  Services.prefs.setIntPref("mailnews.display.html_as", 0);
  Services.prefs.setIntPref("mailnews.display.disallow_mime_handlers", 0);
}

function MsgBodySanitized() {
  Services.prefs.setBoolPref("mailnews.display.prefer_plaintext", false);
  Services.prefs.setIntPref("mailnews.display.html_as", 3);
  Services.prefs.setIntPref(
    "mailnews.display.disallow_mime_handlers",
    gDisallow_classes_no_html
  );
}

function MsgBodyAsPlaintext() {
  Services.prefs.setBoolPref("mailnews.display.prefer_plaintext", true);
  Services.prefs.setIntPref("mailnews.display.html_as", 1);
  Services.prefs.setIntPref(
    "mailnews.display.disallow_mime_handlers",
    gDisallow_classes_no_html
  );
}

function MsgBodyAllParts() {
  Services.prefs.setBoolPref("mailnews.display.prefer_plaintext", false);
  Services.prefs.setIntPref("mailnews.display.html_as", 4);
  Services.prefs.setIntPref("mailnews.display.disallow_mime_handlers", 0);
}

function MsgFeedBodyRenderPrefs(plaintext, html, mime) {
  // Separate render prefs not implemented for feeds, bug 458606.
  //  Services.prefs.setBoolPref("rss.display.prefer_plaintext", plaintext);
  //  Services.prefs.setIntPref("rss.display.html_as", html);
  //  Services.prefs.setIntPref("rss.display.disallow_mime_handlers", mime);

  Services.prefs.setBoolPref("mailnews.display.prefer_plaintext", plaintext);
  Services.prefs.setIntPref("mailnews.display.html_as", html);
  Services.prefs.setIntPref("mailnews.display.disallow_mime_handlers", mime);
  // Reload only if showing rss summary; menuitem hidden if web page..
}

function ToggleInlineAttachment(target) {
  var viewAttachmentInline = !Services.prefs.getBoolPref(
    "mail.inline_attachments"
  );
  Services.prefs.setBoolPref("mail.inline_attachments", viewAttachmentInline);
  target.setAttribute("checked", viewAttachmentInline ? "true" : "false");
}

function IsMailFolderSelected() {
  var selectedFolders = GetSelectedMsgFolders();
  var folder = selectedFolders.length ? selectedFolders[0] : null;
  return folder && folder.server.type != "nntp";
}

function IsGetNewMessagesEnabled() {
  for (let server of accountManager.allServers) {
    if (server.type == "none") {
      continue;
    }
    return true;
  }
  return false;
}

function IsGetNextNMessagesEnabled() {
  let selectedFolders = GetSelectedMsgFolders();
  let folder = selectedFolders.length ? selectedFolders[0] : null;

  let menuItem = document.getElementById("menu_getnextnmsg");
  if (
    folder &&
    !folder.isServer &&
    folder.server instanceof Ci.nsINntpIncomingServer
  ) {
    menuItem.label = PluralForm.get(
      folder.server.maxArticles,
      document
        .getElementById("bundle_messenger")
        .getString("getNextNewsMessages")
    ).replace("#1", folder.server.maxArticles);
    menuItem.removeAttribute("hidden");
    return true;
  }

  menuItem.setAttribute("hidden", "true");
  return false;
}

function MsgSynchronizeOffline() {
  window.openDialog(
    "chrome://messenger/content/msgSynchronize.xhtml",
    "",
    "centerscreen,chrome,modal,titlebar,resizable=yes",
    { msgWindow }
  );
}

function IsAccountOfflineEnabled() {
  var selectedFolders = GetSelectedMsgFolders();

  if (selectedFolders && selectedFolders.length == 1) {
    return selectedFolders[0].supportsOffline;
  }
  return false;
}

function GetDefaultAccountRootFolder() {
  var account = accountManager.defaultAccount;
  if (account) {
    return account.incomingServer.rootMsgFolder;
  }

  return null;
}

/**
 * Check for new messages for all selected folders, or for the default account
 * in case no folders are selected.
 */
function GetFolderMessages() {
  var selectedFolders = GetSelectedMsgFolders();
  var defaultAccountRootFolder = GetDefaultAccountRootFolder();

  // if nothing selected, use the default
  var folders = selectedFolders.length
    ? selectedFolders
    : [defaultAccountRootFolder];

  if (!folders[0]) {
    return;
  }

  for (var i = 0; i < folders.length; i++) {
    var serverType = folders[i].server.type;
    if (folders[i].isServer && serverType == "nntp") {
      // If we're doing "get msgs" on a news server,
      // update unread counts on this server.
      folders[i].server.performExpand(msgWindow);
    } else if (serverType == "none") {
      // If "Local Folders" is selected and the user does "Get Msgs" and
      // LocalFolders is not deferred to, get new mail for the default account
      //
      // XXX TODO
      // Should shift click get mail for all (authenticated) accounts?
      // see bug #125885.
      if (!folders[i].server.isDeferredTo) {
        if (!defaultAccountRootFolder) {
          continue;
        }
        GetNewMsgs(defaultAccountRootFolder.server, defaultAccountRootFolder);
      } else {
        GetNewMsgs(folders[i].server, folders[i]);
      }
    } else {
      GetNewMsgs(folders[i].server, folders[i]);
    }
  }
}

/**
 * Gets new messages for the given server, for the given folder.
 * @param server which nsIMsgIncomingServer to check for new messages
 * @param folder which nsIMsgFolder folder to check for new messages
 */
function GetNewMsgs(server, folder) {
  // Note that for Global Inbox folder.server != server when we want to get
  // messages for a specific account.

  // Whenever we do get new messages, clear the old new messages.
  folder.biffState = Ci.nsIMsgFolder.nsMsgBiffState_NoMail;
  folder.clearNewMessages();
  server.getNewMessages(folder, msgWindow, new TransportErrorUrlListener());
}

/**
 * A listener to be passed to the url object of the server request being issued
 * to detect the bad server certificates.
 *
 * @implements {nsIUrlListener}
 */
function TransportErrorUrlListener() {}

TransportErrorUrlListener.prototype = {
  OnStartRunningUrl(url) {},

  OnStopRunningUrl(url, exitCode) {
    let nssErrorsService = Cc["@mozilla.org/nss_errors_service;1"].getService(
      Ci.nsINSSErrorsService
    );
    try {
      let errorClass = nssErrorsService.getErrorClass(exitCode);
      if (errorClass == Ci.nsINSSErrorsService.ERROR_CLASS_BAD_CERT) {
        let mailNewsUrl = url.QueryInterface(Ci.nsIMsgMailNewsUrl);
        let secInfo = mailNewsUrl.failedSecInfo;
        InformUserOfCertError(secInfo, url.asciiHostPort);
      }
    } catch (e) {
      // It's not an NSS error.
    }
  },

  // nsISupports
  QueryInterface: ChromeUtils.generateQI(["nsIUrlListener"]),
};

function SendUnsentMessages() {
  let msgSendlater = Cc["@mozilla.org/messengercompose/sendlater;1"].getService(
    Ci.nsIMsgSendLater
  );

  for (let identity of MailServices.accounts.allIdentities) {
    let msgFolder = msgSendlater.getUnsentMessagesFolder(identity);
    if (msgFolder) {
      let numMessages = msgFolder.getTotalMessages(
        false /* include subfolders */
      );
      if (numMessages > 0) {
        msgSendlater.sendUnsentMessages(identity);
        // Right now, all identities point to the same unsent messages
        // folder, so to avoid sending multiple copies of the
        // unsent messages, we only call messenger.SendUnsentMessages() once.
        // See bug #89150 for details.
        break;
      }
    }
  }
}

function CoalesceGetMsgsForPop3ServersByDestFolder(
  currentServer,
  pop3DownloadServersArray,
  localFoldersToDownloadTo
) {
  var inboxFolder = currentServer.rootMsgFolder.getFolderWithFlags(
    Ci.nsMsgFolderFlags.Inbox
  );
  // coalesce the servers that download into the same folder...
  var index = localFoldersToDownloadTo.indexOf(inboxFolder);
  if (index == -1) {
    if (inboxFolder) {
      inboxFolder.biffState = Ci.nsIMsgFolder.nsMsgBiffState_NoMail;
      inboxFolder.clearNewMessages();
    }
    localFoldersToDownloadTo.push(inboxFolder);
    index = pop3DownloadServersArray.length;
    pop3DownloadServersArray.push([]);
  }
  pop3DownloadServersArray[index].push(currentServer);
}

function GetMessagesForAllAuthenticatedAccounts() {
  // now log into any server
  try {
    // Array of arrays of servers for a particular folder.
    var pop3DownloadServersArray = [];
    // parallel array of folders to download to...
    var localFoldersToDownloadTo = [];
    var pop3Server;

    for (let server of accountManager.allServers) {
      if (
        server.protocolInfo.canGetMessages &&
        !server.passwordPromptRequired
      ) {
        if (server.type == "pop3") {
          CoalesceGetMsgsForPop3ServersByDestFolder(
            server,
            pop3DownloadServersArray,
            localFoldersToDownloadTo
          );
          pop3Server = server.QueryInterface(Ci.nsIPop3IncomingServer);
        } else {
          // get new messages on the server for imap or rss
          GetMessagesForInboxOnServer(server);
        }
      }
    }
    for (let i = 0; i < pop3DownloadServersArray.length; ++i) {
      // any ol' pop3Server will do - the serversArray specifies which servers to download from
      pop3Server.downloadMailFromServers(
        pop3DownloadServersArray[i],
        msgWindow,
        localFoldersToDownloadTo[i],
        null
      );
    }
  } catch (ex) {
    dump(ex + "\n");
  }
}

function CommandUpdate_UndoRedo() {
  EnableMenuItem("menu_undo", SetupUndoRedoCommand("cmd_undo"));
  EnableMenuItem("menu_redo", SetupUndoRedoCommand("cmd_redo"));
}

function SetupUndoRedoCommand(command) {
  return false;
}

/**
 * Focus the gloda global search input box on current tab, or,
 * if the search box is not available, open a new gloda search tab
 * (with its search box focused).
 */
function QuickSearchFocus() {
  // Default to focusing the search box on the current tab
  let newTab = false;
  let searchInput;
  let tabmail = document.getElementById("tabmail");
  if (!tabmail) {
    // This should never happen.
    return;
  }

  switch (tabmail.currentTabInfo.mode.name) {
    case "glodaFacet":
      // If we're currently viewing a Gloda tab, drill down to find the
      // built-in search input, and select that.
      searchInput = tabmail.currentTabInfo.panel.querySelector(
        ".remote-gloda-search"
      );
      break;
    case "chat":
      searchInput = document.getElementById("IMSearchInput");
      break;
    default:
      searchInput = document.getElementById("searchInput");
  }

  if (!searchInput) {
    // If searchInput is not found on current tab (e.g. removed by user),
    // use a new tab.
    newTab = true;
  } else {
    // The searchInput element exists on current tab.
    // However, via toolbar customization, it can be in different places:
    // Toolbars, tab bar, menu bar, etc. If the containing elements are hidden,
    // searchInput will also be hidden, so clientHeight and clientWidth of the
    // searchbox or one of its parents will typically be zero and we can test
    // for that. If searchInput is hidden, use a new tab.
    let element = searchInput;
    while (element) {
      if (element.clientHeight == 0 || element.clientWidth == 0) {
        newTab = true;
      }
      element = element.parentElement;
    }
  }

  if (!newTab) {
    // Focus and select global search box on current tab.
    searchInput.select();
  } else {
    // Open a new global search tab (with focus on its global search box)
    tabmail.openTab("glodaFacet");
  }
}

/**
 * Open a new gloda search tab, with its search box focused.
 */
function openGlodaSearchTab() {
  document.getElementById("tabmail").openTab("glodaFacet");
}

/**
 * Opens a search window with the given folder, or the displayed one if none is
 * chosen.
 *
 * @param {?nsIMsgFolder} aFolder - The folder to open the search window for, if
 *   different from the displayed one.
 */
function MsgSearchMessages(aFolder) {
  // Don't trigger anything if there are no accounts configured. This is to
  // disable potential triggers via shortcuts.
  if (MailServices.accounts.accounts.length == 0) {
    return;
  }

  // We always open a new search dialog for each search command
  window.openDialog(
    "chrome://messenger/content/SearchDialog.xhtml",
    "_blank",
    "chrome,resizable,status,centerscreen,dialog=no",
    {
      folder: aFolder || gFolderDisplay.displayedFolder,
    }
  );
}

function MsgSearchAddresses() {
  var args = { directory: null };
  OpenOrFocusWindow(
    args,
    "mailnews:absearch",
    "chrome://messenger/content/addressbook/abSearchDialog.xhtml"
  );
}

function MsgFilterList(args) {
  OpenOrFocusWindow(
    args,
    "mailnews:filterlist",
    "chrome://messenger/content/FilterListDialog.xhtml"
  );
}

function OpenOrFocusWindow(args, windowType, chromeURL) {
  var desiredWindow = Services.wm.getMostRecentWindow(windowType);

  if (desiredWindow) {
    desiredWindow.focus();
    if ("refresh" in args && args.refresh) {
      desiredWindow.refresh(args);
    }
  } else {
    window.openDialog(
      chromeURL,
      "",
      "chrome,resizable,status,centerscreen,dialog=no",
      args
    );
  }
}

function initAppMenuPopup() {
  file_init();
  view_init();
  InitGoMessagesMenu();
  menu_new_init();
  CommandUpdate_UndoRedo();
  InitAppFolderViewsMenu();
  document.commandDispatcher.updateCommands("create-menu-tasks");
  UIFontSize.updateAppMenuButton(window);
  initUiDensityAppMenu();
}

/**
 * Generate menu items that open a preferences dialog/tab for an installed addon,
 * and add them to a menu popup. E.g. in the appmenu or Tools menu > addon prefs.
 *
 * @param {Element} parent        The element (e.g. menupopup) to populate.
 * @param {string} [elementName]  The kind of menu item elements to create (e.g. "toolbarbutton").
 * @param {string} [classes]      Classes for menu item elements with no icon.
 * @param {string} [iconClasses]  Classes for menu item elements with an icon.
 */
async function initAddonPrefsMenu(
  parent,
  elementName = "menuitem",
  classes,
  iconClasses = "menuitem-iconic"
) {
  // Starting at the bottom, clear all menu items until we hit
  // "no add-on prefs", which is the only disabled element. Above this element
  // there may be further items that we want to preserve.
  let noPrefsElem = parent.querySelector('[disabled="true"]');
  while (parent.lastChild != noPrefsElem) {
    parent.lastChild.remove();
  }

  // Enumerate all enabled addons with URL to XUL document with prefs.
  let addonsFound = [];
  for (let addon of await AddonManager.getAddonsByTypes(["extension"])) {
    if (addon.userDisabled || addon.appDisabled || addon.softDisabled) {
      continue;
    }
    if (addon.optionsURL) {
      if (addon.optionsType == 5) {
        addonsFound.push({
          addon,
          optionsURL: `addons://detail/${encodeURIComponent(
            addon.id
          )}/preferences`,
          optionsOpenInAddons: true,
        });
      } else if (addon.optionsType === null || addon.optionsType == 3) {
        addonsFound.push({
          addon,
          optionsURL: addon.optionsURL,
          optionsOpenInTab: addon.optionsType == 3,
        });
      }
    }
  }

  // Populate the menu with addon names and icons.
  // Note: Having the following code in the getAddonsByTypes() async callback
  // above works on Windows and Linux but doesn't work on Mac, see bug 1419145.
  if (addonsFound.length > 0) {
    addonsFound.sort((a, b) => a.addon.name.localeCompare(b.addon.name));
    for (let {
      addon,
      optionsURL,
      optionsOpenInTab,
      optionsOpenInAddons,
    } of addonsFound) {
      let newItem = document.createXULElement(elementName);
      newItem.setAttribute("label", addon.name);
      newItem.setAttribute("value", optionsURL);
      if (optionsOpenInTab) {
        newItem.setAttribute("optionsType", "tab");
      } else if (optionsOpenInAddons) {
        newItem.setAttribute("optionsType", "addons");
      }
      let iconURL = addon.iconURL || addon.icon64URL;
      if (iconURL) {
        newItem.setAttribute("class", iconClasses);
        newItem.setAttribute("image", iconURL);
      } else if (classes) {
        newItem.setAttribute("class", classes);
      }
      parent.appendChild(newItem);
    }
    noPrefsElem.setAttribute("collapsed", "true");
  } else {
    // Only show message that there are no addons with prefs.
    noPrefsElem.setAttribute("collapsed", "false");
  }
}

function openNewCardDialog() {
  toAddressBook({ action: "create" });
}

/**
 * Opens Address Book tab and triggers address book creation dialog defined
 * type.
 *
 * @param {?string}[type = "JS"] type - The address book type needing creation.
 */
function openNewABDialog(type = "JS") {
  toAddressBook({ action: `create_ab_${type}` });
}

function goPerformCommand(command, ...args) {
  let chromeBrowser;
  let tabmail = document.getElementById("tabmail");
  if (tabmail) {
    chromeBrowser = tabmail.currentTabInfo.chromeBrowser;
  } else {
    chromeBrowser = window.messageBrowser;
  }

  if (chromeBrowser) {
    let { commandController } = chromeBrowser.contentWindow;
    if (commandController?.isCommandEnabled(command)) {
      commandController.doCommand(command, ...args);
    }
  }
}<|MERGE_RESOLUTION|>--- conflicted
+++ resolved
@@ -16,15 +16,10 @@
 /* import-globals-from mailWindow.js */
 /* import-globals-from utilityOverlay.js */
 
-<<<<<<< HEAD
 /* globals OnTagsChange, currentHeaderData */ // TODO: these aren't real.
 
-var { XPCOMUtils } = ChromeUtils.import(
-  "resource://gre/modules/XPCOMUtils.jsm"
-=======
 var { XPCOMUtils } = ChromeUtils.importESModule(
   "resource://gre/modules/XPCOMUtils.sys.mjs"
->>>>>>> ec7d7c11
 );
 
 ChromeUtils.defineESModuleGetters(this, {
