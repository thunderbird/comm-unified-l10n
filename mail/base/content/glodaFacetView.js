--- conflicted
+++ resolved
@@ -1046,27 +1046,6 @@
     });
   },
 
-<<<<<<< HEAD
-=======
-  /**
-   * Show the message in a new tab.
-   *
-   * @param {GlodaMessage} aMessage The message to show.
-   * @param {boolean} [aBackground] Whether it should be in the background.
-   */
-  showMessageInTab(aMessage, aBackground) {
-    let tabmail = this.rootWin.document.getElementById("tabmail");
-    let msgHdr = aMessage.folderMessage;
-    if (!msgHdr) {
-      throw new Error("Unable to translate gloda message to message header.");
-    }
-    tabmail.openTab("message", {
-      msgHdr,
-      background: aBackground,
-    });
-  },
-
->>>>>>> 089eba38
   onItemsAdded(aItems, aCollection) {},
   onItemsModified(aItems, aCollection) {},
   onItemsRemoved(aItems, aCollection) {},
