--- conflicted
+++ resolved
@@ -602,17 +602,7 @@
       case "button_goBack":
       case "cmd_goForward":
       case "cmd_goBack":
-<<<<<<< HEAD
         return false;
-      case "cmd_search":
-        return false;
-=======
-        return gFolderDisplay.navigateStatus(
-          command == "cmd_goBack" || command == "button_goBack"
-            ? Ci.nsMsgNavigationType.back
-            : Ci.nsMsgNavigationType.forward
-        );
->>>>>>> 495b59b8
       case "cmd_undo":
       case "cmd_redo":
         return SetupUndoRedoCommand(command);
@@ -684,21 +674,6 @@
       case "cmd_findPrevious":
         document.getElementById("FindToolbar").onFindAgainCommand(true);
         break;
-<<<<<<< HEAD
-      case "cmd_search":
-        MsgSearchMessages();
-        break;
-=======
-      case "cmd_addTag":
-        AddTag();
-        return;
-      case "cmd_manageTags":
-        ManageTags();
-        return;
-      case "cmd_removeTags":
-        RemoveAllMessageTags();
-        return;
->>>>>>> 495b59b8
       case "cmd_tag1":
       case "cmd_tag2":
       case "cmd_tag3":
