/* This Source Code Form is subject to the terms of the Mozilla Public
 * License, v. 2.0. If a copy of the MPL was not distributed with this
 * file, you can obtain one at http://mozilla.org/MPL/2.0/. */

// about:3pane and about:message must BOTH provide these:

/* globals goDoCommand */ // globalOverlay.js
/* globals CrossFolderNavigation */ // msgViewNavigation.js
/* globals displayMessage, gDBView, gFolder, gViewWrapper, messengerBundle */

var { MailServices } = ChromeUtils.import(
  "resource:///modules/MailServices.jsm"
);
var { XPCOMUtils } = ChromeUtils.importESModule(
  "resource://gre/modules/XPCOMUtils.sys.mjs"
);

var LazyModules = {};

ChromeUtils.defineESModuleGetters(LazyModules, {
  PlacesUtils: "resource://gre/modules/PlacesUtils.sys.mjs",
});

XPCOMUtils.defineLazyModuleGetters(LazyModules, {
  ConversationOpener: "resource:///modules/ConversationOpener.jsm",
  MailUtils: "resource:///modules/MailUtils.jsm",
  MessageArchiver: "resource:///modules/MessageArchiver.jsm",
  PhishingDetector: "resource:///modules/PhishingDetector.jsm",
  TagUtils: "resource:///modules/TagUtils.jsm",
});

const nsMsgViewIndex_None = 0xffffffff;
const nsMsgKey_None = 0xffffffff;

window.addEventListener("DOMContentLoaded", event => {
  if (
    event.target != document ||
    window.browsingContext.parent != window.browsingContext.top
  ) {
    return;
  }

  mailContextMenu.init();
});

/**
 * Called by ContextMenuParent if this window is about:3pane, or is
 * about:message but not contained by about:3pane.
 */
function openContextMenu({ data, target }) {
  if (window.browsingContext.parent != window.browsingContext.top) {
    // Not sure how we'd get here, but let's not continue if we do.
    return;
  }

  // TODO we'll want the context menu in non-mail pages, when they work.
  const MESSAGE_PROTOCOLS = ["imap", "mailbox", "news", "nntp", "snews"];
  if (!MESSAGE_PROTOCOLS.includes(target.browsingContext.currentURI.scheme)) {
    return;
  }

  mailContextMenu.fillMessageContextMenu(data, target.browsingContext);
  let screenX = data.context.screenXDevPx / window.devicePixelRatio;
  let screenY = data.context.screenYDevPx / window.devicePixelRatio;
  let popup = document.getElementById("mailContext");
  popup.openPopupAtScreen(screenX, screenY, true);
}

var mailContextMenu = {
  // Commands handled by commandController.
  _commandMap: {
    "mailContext-editDraftMsg": "cmd_editDraftMsg",
    "mailContext-newMsgFromTemplate": "cmd_newMsgFromTemplate",
    "mailContext-editTemplateMsg": "cmd_editTemplateMsg",
    "mailContext-openConversation": "cmd_openConversation",
    "mailContext-replyNewsgroup": "cmd_replyGroup",
    "mailContext-replySender": "cmd_replySender",
    "mailContext-replyAll": "cmd_replyall",
    "mailContext-replyList": "cmd_replylist",
    "mailContext-forward": "cmd_forward",
    "mailContext-forwardAsInline": "cmd_forwardInline",
    "mailContext-forwardAsAttachment": "cmd_forwardAttachment",
    "mailContext-multiForwardAsAttachment": "cmd_forwardAttachment",
    "mailContext-redirect": "cmd_redirect",
    "mailContext-editAsNew": "cmd_editAsNew",
    "mailContext-addNewTag": "cmd_addTag",
    "mailContext-manageTags": "cmd_manageTags",
    "mailContext-tagRemoveAll": "cmd_removeTags",
    "mailContext-markReadByDate": "cmd_markReadByDate",
    "mailContext-markFlagged": "cmd_markAsFlagged",
    "mailContext-archive": "cmd_archive",
    "mailcontext-moveToFolderAgain": "cmd_moveToFolderAgain",
    "mailContext-delete": "cmd_delete",
    "mailContext-ignoreThread": "cmd_killThread",
    "mailContext-ignoreSubthread": "cmd_killSubthread",
    "mailContext-watchThread": "cmd_watchThread",
    "mailContext-saveAs": "cmd_saveAsFile",
    "mailContext-print": "cmd_print",
    "mailContext-downloadSelected": "cmd_downloadSelected",
  },

  // More commands handled by commandController, except these ones get
  // disabled instead of hidden.
  _alwaysVisibleCommandMap: {
    "mailContext-markRead": "cmd_markAsRead",
    "mailContext-markUnread": "cmd_markAsUnread",
    "mailContext-markThreadAsRead": "cmd_markThreadAsRead",
    "mailContext-markAllRead": "cmd_markAllRead",
    "mailContext-markAsJunk": "cmd_markAsJunk",
    "mailContext-markAsNotJunk": "cmd_markAsNotJunk",
    "mailContext-recalculateJunkScore": "cmd_recalculateJunkScore",
  },

  init() {
    let mailContext = document.getElementById("mailContext");
    mailContext.addEventListener("popupshowing", event => {
      if (event.target == mailContext) {
        this.fillMailContextMenu();
      }
    });
    mailContext.addEventListener("command", event =>
      this.onMailContextMenuCommand(event)
    );
  },

  emptyMessageContextMenu() {
    delete this.browsingContext;
    delete this.context;
    delete this.selectionInfo;

    for (let id of [
      "mailContext-openInBrowser",
      "mailContext-openLinkInBrowser",
      "mailContext-copylink",
      "mailContext-savelink",
      "mailContext-reportPhishingURL",
      "mailContext-addemail",
      "mailContext-composeemailto",
      "mailContext-copyemail",
      "mailContext-copyimage",
      "mailContext-saveimage",
      "mailContext-copy",
      "mailContext-selectall",
      "mailContext-searchTheWeb",
    ]) {
      document.getElementById(id).hidden = true;
    }
  },

  fillMessageContextMenu({ context, selectionInfo }, browsingContext) {
    function showItem(id, show) {
      let item = document.getElementById(id);
      if (item) {
        item.hidden = !show;
      }
    }

    this.browsingContext = browsingContext;
    this.context = context;
    this.selectionInfo = selectionInfo;

    // showItem("mailContext-openInBrowser", false);
    showItem(
      "mailContext-openLinkInBrowser",
      context.onLink && !context.onMailtoLink
    );
    showItem("mailContext-copylink", context.onLink && !context.onMailtoLink);
    // showItem("mailContext-savelink", false);
    showItem(
      "mailContext-reportPhishingURL",
      context.onLink && !context.onMailtoLink
    );
    showItem("mailContext-addemail", context.onMailtoLink);
    showItem("mailContext-composeemailto", context.onMailtoLink);
    showItem("mailContext-copyemail", context.onMailtoLink);
    showItem("mailContext-copyimage", context.onImage);
    showItem("mailContext-saveimage", context.onLoadedImage);
    showItem(
      "mailContext-copy",
      selectionInfo && !selectionInfo.docSelectionIsCollapsed
    );
    showItem("mailContext-selectall", true);
    showItem(
      "mailContext-searchTheWeb",
      selectionInfo && !selectionInfo.docSelectionIsCollapsed
    );

    let searchTheWeb = document.getElementById("mailContext-searchTheWeb");
    if (!searchTheWeb.hidden) {
      let key = "openSearch.label";
      let abbrSelection;
      if (selectionInfo.text.length > 15) {
        key += ".truncated";
        abbrSelection = selectionInfo.text.slice(0, 15);
      } else {
        abbrSelection = selectionInfo.text;
      }

      searchTheWeb.label = messengerBundle.formatStringFromName(key, [
        Services.search.defaultEngine.name,
        abbrSelection,
      ]);
    }
  },

  fillMailContextMenu(event) {
    function showItem(id, show) {
      let item = document.getElementById(id);
      if (item) {
        item.hidden = !show;
      }
    }

    function enableItem(id, enabled) {
      let item = document.getElementById(id);
      item.disabled = !enabled;
    }

    function checkItem(id, checked) {
      let item = document.getElementById(id);
      if (item) {
        // Convert truthy/falsy to boolean before string.
        item.setAttribute("checked", !!checked);
      }
    }

    function setSingleSelection(id, show = true) {
      showItem(id, numSelectedMessages == 1 && show);
      enableItem(id, numSelectedMessages == 1);
    }

    // Hide things that don't work yet.
    for (let id of [
      "mailContext-openInBrowser",
      "mailContext-savelink",
      "mailContext-openContainingFolder",
      "mailContext-recalculateJunkScore",
      "mailContext-copyMessageUrl",
      "mailContext-calendar-convert-menu",
    ]) {
      showItem(id, false);
    }

    // Ask commandController about the commands it controls.
    for (let [id, command] of Object.entries(this._commandMap)) {
      showItem(id, commandController.isCommandEnabled(command));
    }
    for (let [id, command] of Object.entries(this._alwaysVisibleCommandMap)) {
      enableItem(id, commandController.isCommandEnabled(command));
    }

    let isDummyMessage = !gFolder;
    let message = isDummyMessage
      ? window.messageHeaderSink.dummyMsgHeader
      : gDBView.hdrForFirstSelectedMessage;
    let folder = gViewWrapper.displayedFolder;
    let numSelectedMessages = isDummyMessage ? 1 : gDBView.numSelected;
    let isNewsgroup = gFolder?.isSpecialFolder(
      Ci.nsMsgFolderFlags.Newsgroup,
      true
    );
    let canMove =
      numSelectedMessages >= 1 && !isNewsgroup && gFolder?.canDeleteMessages;
    let canCopy = numSelectedMessages >= 1;

    setSingleSelection("mailContext-openNewTab");
    setSingleSelection("mailContext-openNewWindow");
    // setSingleSelection("mailContext-openContainingFolder");
    setSingleSelection("mailContext-forwardAsMenu");
    if (isDummyMessage) {
      enableItem("mailContext-tags", false);
    } else {
      enableItem("mailContext-tags", true);
      this._initMessageTags();
    }
    checkItem("mailContext-markFlagged", message?.isFlagged);

    setSingleSelection("mailContext-copyMessageUrl", isNewsgroup);
    // Disable move if we can't delete message(s) from this folder.
    showItem("mailContext-moveMenu", canMove);
    showItem("mailContext-copyMenu", canCopy);

    window.browsingContext.topChromeWindow.initMoveToFolderAgainMenu(
      document.getElementById("mailContext-moveToFolderAgain")
    );

    // setSingleSelection("mailContext-calendar-convert-menu");
    document.l10n.setAttributes(
      document.getElementById("mailContext-delete"),
      "mail-context-delete-messages",
      {
        count: numSelectedMessages,
      }
    );

    checkItem(
      "mailContext-ignoreThread",
      folder?.msgDatabase.isIgnored(message?.messageKey)
    );
    checkItem(
      "mailContext-ignoreSubthread",
      folder && message.flags & Ci.nsMsgMessageFlags.Ignored
    );
    checkItem(
      "mailContext-watchThread",
      folder?.msgDatabase.isWatched(message?.messageKey)
    );

    showItem(
      "mailContext-downloadSelected",
      window.threadTree && numSelectedMessages > 1
    );

    let lastItem;
    for (let child of document.getElementById("mailContext").children) {
      if (child.localName == "menuseparator") {
        child.hidden = !lastItem || lastItem.localName == "menuseparator";
      }
      if (!child.hidden) {
        lastItem = child;
      }
    }
    if (lastItem.localName == "menuseparator") {
      lastItem.hidden = true;
    }
  },

  onMailContextMenuCommand(event) {
    // If commandController handles this command, ask it to do so.
    if (event.target.id in this._commandMap) {
      commandController.doCommand(this._commandMap[event.target.id], event);
      return;
    }
    if (event.target.id in this._alwaysVisibleCommandMap) {
      commandController.doCommand(
        this._alwaysVisibleCommandMap[event.target.id],
        event
      );
      return;
    }

    let topChromeWindow = window.browsingContext.topChromeWindow;
    switch (event.target.id) {
      // Links
      // case "mailContext-openInBrowser":
      //   this._openInBrowser();
      //   break;
      case "mailContext-openLinkInBrowser":
        this._openLinkInBrowser();
        break;
      case "mailContext-copylink":
        goDoCommand("cmd_copyLink");
        break;
      // case "mailContext-savelink":
      //   topChromeWindow.saveURL(
      //     this.context.linkURL,
      //     this.context.linkTextStr,
      //     null,
      //     true,
      //     null,
      //     null,
      //     null,
      //     this.browsingContext.window.document
      //   );
      //   break;
      case "mailContext-reportPhishingURL":
        LazyModules.PhishingDetector.reportPhishingURL(this.context.linkURL);
        break;
      case "mailContext-addemail":
        topChromeWindow.addEmail(this.context.linkURL);
        break;
      case "mailContext-composeemailto":
        topChromeWindow.composeEmailTo(
          this.context.linkURL,
          MailServices.accounts.getFirstIdentityForServer(gFolder.server)
        );
        break;
      case "mailContext-copyemail": {
        let addresses = topChromeWindow.getEmail(this.context.linkURL);
        Cc["@mozilla.org/widget/clipboardhelper;1"]
          .getService(Ci.nsIClipboardHelper)
          .copyString(addresses);
        break;
      }

      // Images
      case "mailContext-copyimage":
        goDoCommand("cmd_copyImage");
        break;
      case "mailContext-saveimage":
        topChromeWindow.saveURL(
          this.context.imageInfo.currentSrc,
          null,
          null,
          "SaveImageTitle",
          false,
          null,
          null,
          null,
          this.browsingContext.window.document
        );
        break;

      // Edit
      case "mailContext-copy":
        goDoCommand("cmd_copy");
        break;
      case "mailContext-selectall":
        goDoCommand("cmd_selectAll");
        break;

      // Search
      case "mailContext-searchTheWeb":
        topChromeWindow.openWebSearch(this.selectionInfo.text);
        break;

      // Open messages
      case "mailContext-openNewTab":
        topChromeWindow.OpenMessageInNewTab(
          gDBView.hdrForFirstSelectedMessage,
          {
            event,
            viewWrapper: gViewWrapper,
          }
        );
        break;
      case "mailContext-openNewWindow":
        topChromeWindow.MsgOpenNewWindowForMessage(
          gDBView.hdrForFirstSelectedMessage,
          gViewWrapper
        );
        break;
      // case "mailContext-openContainingFolder":
      //   MailUtils.displayMessageInFolderTab(gMessage);
      //   break;

      // Move/copy/archive/convert/delete
      // (Move and Copy sub-menus are handled in the default case.)
      case "mailContext-copyMessageUrl": {
        let message = gDBView.hdrForFirstSelectedMessage;
        let server = message?.folder?.server;

        if (!server) {
          return;
        }

        // TODO let backend construct URL and return as attribute
        let url =
          server.socketType == Ci.nsMsgSocketType.SSL ? "snews://" : "news://";
        url += server.hostName + ":" + server.port + "/" + message.messageId;

        Cc["@mozilla.org/widget/clipboardhelper;1"]
          .getService(Ci.nsIClipboardHelper)
          .copyString(url);
        break;
      }

      // Calendar Convert sub-menu
      // case "mailContext-calendar-convert-event-menuitem":
      //   calendarExtract.extractFromEmail(true);
      //   break;
      // case "mailContext-calendar-convert-task-menuitem":
      //   calendarExtract.extractFromEmail(false);
      //   break;

      // Save/print/download
      default: {
        if (
          document.getElementById("mailContext-moveMenu").contains(event.target)
        ) {
          commandController.doCommand("cmd_moveMessage", event.target._folder);
        } else if (
          document.getElementById("mailContext-copyMenu").contains(event.target)
        ) {
          commandController.doCommand("cmd_copyMessage", event.target._folder);
        }
        break;
      }
    }
  },

  _openLinkInBrowser() {
    LazyModules.PlacesUtils.history
      .insert({
        url: this.context.linkURL,
        visits: [
          {
            date: new Date(),
          },
        ],
      })
      .catch(Cu.reportError);
    Cc["@mozilla.org/uriloader/external-protocol-service;1"]
      .getService(Ci.nsIExternalProtocolService)
      .loadURI(Services.io.newURI(this.context.linkURL));
  },

  // Tags sub-menu

  /**
   * Refresh the contents of the tag popup menu/panel.
   * Used for example for appmenu/Message/Tag panel.
   *
   * @param {Element} parent - Parent element that will contain the menu items.
   * @param {string} [elementName] - Type of menu item, e.g. "menuitem", "toolbarbutton".
   * @param {string} [classes] - Classes to set on the menu items.
   */
  _initMessageTags() {
    let parent = document.getElementById("mailContext-tagpopup");
    // Remove any existing non-static items (clear tags list before rebuilding it).
    // There is a separator element above the dynamically added tag elements, so
    // remove dynamically added elements below the separator.
    while (parent.lastElementChild.localName == "menuitem") {
      parent.lastElementChild.remove();
    }

    // Create label and accesskey for the static "remove all tags" item.
    let removeItem = document.getElementById("mailContext-tagRemoveAll");
    removeItem.label = messengerBundle.GetStringFromName(
      "mailnews.tags.remove"
    );

    // Rebuild the list.
    let message = gDBView.hdrForFirstSelectedMessage;
    let currentTags = message
      ? message.getStringProperty("keywords").split(" ")
      : [];
    let index = 1;

    for (let tagInfo of MailServices.tags.getAllTags()) {
      let msgHasTag = currentTags.includes(tagInfo.key);
      if (tagInfo.ordinal.includes("~AUTOTAG") && !msgHasTag) {
        return;
      }

      let item = document.createXULElement("menuitem");
      item.accessKey = index < 10 ? index : "";
      item.label = messengerBundle.formatStringFromName(
        "mailnews.tags.format",
        [item.accessKey, tagInfo.tag]
      );
      item.setAttribute("type", "checkbox");
      if (msgHasTag) {
        item.setAttribute("checked", "true");
      }
      item.value = tagInfo.key;
      item.addEventListener("command", event =>
        this._toggleMessageTag(
          tagInfo.key,
          item.getAttribute("checked") == "true"
        )
      );
      if (tagInfo.color) {
        item.style.color = tagInfo.color;
      }
      parent.appendChild(item);

      index++;
    }
  },

  removeAllMessageTags() {
    let selectedMessages = gDBView.getSelectedMsgHdrs();
    if (!selectedMessages.length) {
      return;
    }

    let messages = [];
    let allKeys = MailServices.tags
      .getAllTags()
      .map(t => t.key)
      .join(" ");
    let prevHdrFolder = null;

    // This crudely handles cross-folder virtual folders with selected
    // messages that spans folders, by coalescing consecutive messages in the
    // selection that happen to be in the same folder. nsMsgSearchDBView does
    // this better, but nsIMsgDBView doesn't handle commands with arguments,
    // and untag takes a key argument. Furthermore, we only delete known tags,
    // keeping other keywords like (non)junk intact.
    for (let i = 0; i < selectedMessages.length; ++i) {
      let msgHdr = selectedMessages[i];
      if (prevHdrFolder != msgHdr.folder) {
        if (prevHdrFolder) {
          prevHdrFolder.removeKeywordsFromMessages(messages, allKeys);
        }
        messages = [];
        prevHdrFolder = msgHdr.folder;
      }
      messages.push(msgHdr);
    }
    if (prevHdrFolder) {
      prevHdrFolder.removeKeywordsFromMessages(messages, allKeys);
    }
  },

  _toggleMessageTag(key, addKey) {
    let messages = [];
    let selectedMessages = gDBView.getSelectedMsgHdrs();
    let toggler = addKey
      ? "addKeywordsToMessages"
      : "removeKeywordsFromMessages";
    let prevHdrFolder = null;
    // this crudely handles cross-folder virtual folders with selected messages
    // that spans folders, by coalescing consecutive msgs in the selection
    // that happen to be in the same folder. nsMsgSearchDBView does this
    // better, but nsIMsgDBView doesn't handle commands with arguments,
    // and (un)tag takes a key argument.
    for (let i = 0; i < selectedMessages.length; ++i) {
      let msgHdr = selectedMessages[i];
      if (msgHdr.label) {
        // Since we touch all these messages anyway, migrate the label now.
        // If we don't, the thread tree won't always show the correct tag state,
        // because resetting a label doesn't update the tree anymore...
        msgHdr.folder.addKeywordsToMessages([msgHdr], "$label" + msgHdr.label);
        msgHdr.label = 0; // remove legacy label
      }
      if (prevHdrFolder != msgHdr.folder) {
        if (prevHdrFolder) {
          prevHdrFolder[toggler](messages, key);
        }
        messages = [];
        prevHdrFolder = msgHdr.folder;
      }
      messages.push(msgHdr);
    }
    if (prevHdrFolder) {
      prevHdrFolder[toggler](messages, key);
    }
  },

  /**
   * Toggle the state of a message tag on the selected messages (based on the
   * state of the first selected message, like for starring).
   *
   * @param {number} keyNumber - The number (1 through 9) associated with the tag.
   */
  _toggleMessageTagKey(keyNumber) {
    let msgHdr = gDBView.hdrForFirstSelectedMessage;
    if (!msgHdr) {
      return;
    }

    let tagArray = MailServices.tags.getAllTags();
    if (keyNumber > tagArray.length) {
      return;
    }

    let key = tagArray[keyNumber - 1].key;
    let curKeys = msgHdr.getStringProperty("keywords").split(" ");
    if (msgHdr.label) {
      curKeys.push("$label" + msgHdr.label);
    }
    let addKey = !curKeys.includes(key);

    this._toggleMessageTag(key, addKey);
  },

  addTag() {
    window.browsingContext.topChromeWindow.openDialog(
      "chrome://messenger/content/newTagDialog.xhtml",
      "",
      "chrome,titlebar,modal,centerscreen",
      {
        result: "",
        okCallback(name, color) {
          MailServices.tags.addTag(name, color, "");
          let key = MailServices.tags.getKeyForTag(name);
          LazyModules.TagUtils.addTagToAllDocumentSheets(key, color);

          try {
            this._toggleMessageTag(key, true);
          } catch (ex) {
            return false;
          }
          return true;
        },
      }
    );
  },
<<<<<<< HEAD
=======

  // Move/copy

  /**
   * Moves the selected messages to the destination folder
   *
   * @param destFolder  the destination folder
   */
  moveMessage(destFolder) {
    // gFolderDisplay.hintAboutToDeleteMessages();
    gViewWrapper.dbView.doCommandWithFolder(
      Ci.nsMsgViewCommandType.moveMessages,
      destFolder
    );
    Services.prefs.setStringPref(
      "mail.last_msg_movecopy_target_uri",
      destFolder.URI
    );
    Services.prefs.setBoolPref("mail.last_msg_movecopy_was_move", true);
  },

  /**
   * Copies the selected messages to the destination folder
   *
   * @param destFolder  the destination folder
   */
  copyMessage(destFolder) {
    gViewWrapper.dbView.doCommandWithFolder(
      Ci.nsMsgViewCommandType.copyMessages,
      destFolder
    );
    Services.prefs.setStringPref(
      "mail.last_msg_movecopy_target_uri",
      destFolder.URI
    );
    Services.prefs.setBoolPref("mail.last_msg_movecopy_was_move", false);
  },
>>>>>>> 089eba38
};

var commandController = {
  _composeCommands: {
    cmd_editDraftMsg: Ci.nsIMsgCompType.Draft,
    cmd_newMsgFromTemplate: Ci.nsIMsgCompType.Template,
    cmd_editTemplateMsg: Ci.nsIMsgCompType.EditTemplate,
    cmd_newMessage: Ci.nsIMsgCompType.New,
    cmd_replyGroup: Ci.nsIMsgCompType.ReplyToGroup,
    cmd_replySender: Ci.nsIMsgCompType.ReplyToSender,
    cmd_replyall: Ci.nsIMsgCompType.ReplyAll,
    cmd_replylist: Ci.nsIMsgCompType.ReplyToList,
    cmd_forwardInline: Ci.nsIMsgCompType.ForwardInline,
    cmd_forwardAttachment: Ci.nsIMsgCompType.ForwardAsAttachment,
    cmd_redirect: Ci.nsIMsgCompType.Redirect,
    cmd_editAsNew: Ci.nsIMsgCompType.EditAsNew,
  },
  _navigationCommands: {
    // TODO: Back and forward are broken because they rely on nsIMessenger.
    cmd_goForward: Ci.nsMsgNavigationType.forward,
    cmd_goBack: Ci.nsMsgNavigationType.back,
    cmd_nextUnreadMsg: Ci.nsMsgNavigationType.nextUnreadMessage,
    cmd_nextUnreadThread: Ci.nsMsgNavigationType.nextUnreadThread,
    cmd_nextMsg: Ci.nsMsgNavigationType.nextMessage,
    cmd_nextFlaggedMsg: Ci.nsMsgNavigationType.nextFlagged,
    cmd_previousMsg: Ci.nsMsgNavigationType.previousMessage,
    cmd_previousUnreadMsg: Ci.nsMsgNavigationType.previousUnreadMessage,
    cmd_previousFlaggedMsg: Ci.nsMsgNavigationType.previousFlagged,
  },
  _viewCommands: {
    cmd_toggleRead: Ci.nsMsgViewCommandType.toggleMessageRead,
    cmd_markAsRead: Ci.nsMsgViewCommandType.markMessagesRead,
    cmd_markAsUnread: Ci.nsMsgViewCommandType.markMessagesUnread,
    cmd_markThreadAsRead: Ci.nsMsgViewCommandType.markThreadRead,
    cmd_markAllRead: Ci.nsMsgViewCommandType.markAllRead,
    cmd_markAsNotJunk: Ci.nsMsgViewCommandType.unjunk,
    cmd_watchThread: Ci.nsMsgViewCommandType.toggleThreadWatched,
  },
  _callbackCommands: {
    cmd_openConversation() {
      new LazyModules.ConversationOpener(window).openConversationForMessages(
        gDBView.getSelectedMsgHdrs()
      );
    },
    cmd_reply(event) {
      if (gFolder?.flags & Ci.nsMsgFolderFlags.Newsgroup) {
        commandController.doCommand("cmd_replyGroup", event);
      } else {
        commandController.doCommand("cmd_replySender", event);
      }
    },
    cmd_forward() {
      if (Services.prefs.getIntPref("mail.forward_message_mode", 0) == 0) {
        commandController.doCommand("cmd_forwardAttachment");
      } else {
        commandController.doCommand("cmd_forwardInline");
      }
    },
    cmd_openMessage(event) {
      LazyModules.MailUtils.displayMessages(
        gDBView.getSelectedMsgHdrs(),
        gViewWrapper,
        window.browsingContext.topChromeWindow.document.getElementById(
          "tabmail"
        )
      );
    },
    cmd_tag() {
      // Does nothing, just here to enable/disable the tags sub-menu.
    },
    cmd_tag1: mailContextMenu._toggleMessageTagKey.bind(mailContextMenu, 1),
    cmd_tag2: mailContextMenu._toggleMessageTagKey.bind(mailContextMenu, 2),
    cmd_tag3: mailContextMenu._toggleMessageTagKey.bind(mailContextMenu, 3),
    cmd_tag4: mailContextMenu._toggleMessageTagKey.bind(mailContextMenu, 4),
    cmd_tag5: mailContextMenu._toggleMessageTagKey.bind(mailContextMenu, 5),
    cmd_tag6: mailContextMenu._toggleMessageTagKey.bind(mailContextMenu, 6),
    cmd_tag7: mailContextMenu._toggleMessageTagKey.bind(mailContextMenu, 7),
    cmd_tag8: mailContextMenu._toggleMessageTagKey.bind(mailContextMenu, 8),
    cmd_tag9: mailContextMenu._toggleMessageTagKey.bind(mailContextMenu, 9),
    cmd_addTag() {
      mailContextMenu.addTag();
    },
    cmd_manageTags() {
      window.browsingContext.topChromeWindow.openOptionsDialog(
        "paneGeneral",
        "tagsCategory"
      );
    },
    cmd_removeTags() {
      mailContextMenu.removeAllMessageTags();
    },
    cmd_toggleTag(event) {
      mailContextMenu._toggleMessageTag(
        event.target.value,
        event.target.getAttribute("checked") == "true"
      );
    },
    cmd_markReadByDate() {
      window.browsingContext.topChromeWindow.openDialog(
        "chrome://messenger/content/markByDate.xhtml",
        "",
        "chrome,modal,titlebar,centerscreen",
        gFolder
      );
    },
    cmd_markAsFlagged() {
      gViewWrapper.dbView.doCommand(
        gDBView.hdrForFirstSelectedMessage.isFlagged
          ? Ci.nsMsgViewCommandType.unflagMessages
          : Ci.nsMsgViewCommandType.flagMessages
      );
    },
    cmd_markAsJunk() {
      if (
        Services.prefs.getBoolPref("mailnews.ui.junk.manualMarkAsJunkMarksRead")
      ) {
        gViewWrapper.dbView.doCommand(Ci.nsMsgViewCommandType.markMessagesRead);
      }
      gViewWrapper.dbView.doCommand(Ci.nsMsgViewCommandType.junk);
    },
    /**
     * Moves the selected messages to the destination folder.
     *
     * @param {nsIMsgFolder} destFolder - the destination folder
     */
    cmd_moveMessage(destFolder) {
      gViewWrapper.dbView.doCommandWithFolder(
        Ci.nsMsgViewCommandType.moveMessages,
        destFolder
      );
      Services.prefs.setCharPref(
        "mail.last_msg_movecopy_target_uri",
        destFolder.URI
      );
      Services.prefs.setBoolPref("mail.last_msg_movecopy_was_move", true);
    },
    /**
     * Copies the selected messages to the destination folder.
     *
     * @param {nsIMsgFolder} destFolder - the destination folder
     */
    cmd_copyMessage(destFolder) {
      if (window.messageHeaderSink?.dummyMsgHeader) {
        let file = Services.io
          .newURI(window.gMessageURI)
          .QueryInterface(Ci.nsIFileURL).file;
        MailServices.copy.copyFileMessage(
          file,
          destFolder,
          null,
          false,
          Ci.nsMsgMessageFlags.Read,
          "",
          null,
          window.msgWindow
        );
      } else {
        gViewWrapper.dbView.doCommandWithFolder(
          Ci.nsMsgViewCommandType.copyMessages,
          destFolder
        );
      }
      Services.prefs.setCharPref(
        "mail.last_msg_movecopy_target_uri",
        destFolder.URI
      );
      Services.prefs.setBoolPref("mail.last_msg_movecopy_was_move", false);
    },
    cmd_archive() {
      let archiver = new LazyModules.MessageArchiver();
      archiver.archiveMessages(gViewWrapper.dbView.getSelectedMsgHdrs());
    },
    cmd_moveToFolderAgain() {
      let folder = LazyModules.MailUtils.getOrCreateFolder(
        Services.prefs.getStringPref("mail.last_msg_movecopy_target_uri")
      );
      if (Services.prefs.getBoolPref("mail.last_msg_movecopy_was_move")) {
        mailContextMenu.moveMessage(folder);
      } else {
        mailContextMenu.copyMessage(folder);
      }
    },
    cmd_delete() {
      gViewWrapper.dbView.doCommand(Ci.nsMsgViewCommandType.markMessagesRead);
      gViewWrapper.dbView.doCommand(Ci.nsMsgViewCommandType.deleteMsg);
    },
    cmd_shiftDelete() {
      gViewWrapper.dbView.doCommand(Ci.nsMsgViewCommandType.deleteNoTrash);
    },
    cmd_createFilterFromMenu() {
      let msgHdr = gDBView.hdrForFirstSelectedMessage;
      let emailAddress = MailServices.headerParser.extractHeaderAddressMailboxes(
        msgHdr.author
      );
      if (emailAddress) {
        top.MsgFilters(emailAddress, msgHdr.folder);
      }
    },
    cmd_killThread() {
      // TODO: show notification (ShowIgnoredMessageNotification)
      commandController._navigate(Ci.nsMsgNavigationType.toggleThreadKilled);
    },
    cmd_killSubthread() {
      // TODO: show notification (ShowIgnoredMessageNotification)
      commandController._navigate(Ci.nsMsgNavigationType.toggleSubthreadKilled);
    },
    cmd_viewPageSource() {
      window.browsingContext.topChromeWindow.ViewPageSource(
        gDBView.getURIsForSelection()
      );
    },
    cmd_saveAsFile() {
      top.SaveAsFile(gDBView.getURIsForSelection());
    },
    cmd_saveAsTemplate() {
      top.SaveAsTemplate(gDBView.getURIsForSelection()[0]);
    },
    cmd_applyFilters() {
      let curFilterList = gFolder.getFilterList(window.msgWindow);
      // Create a new filter list and copy over the enabled filters to it.
      // We do this instead of having the filter after the fact code ignore
      // disabled filters because the Filter Dialog filter after the fact
      // code would have to clone filters to allow disabled filters to run,
      // and we don't support cloning filters currently.
      let tempFilterList = MailServices.filters.getTempFilterList(gFolder);
      let numFilters = curFilterList.filterCount;
      // Make sure the temp filter list uses the same log stream.
      tempFilterList.loggingEnabled = curFilterList.loggingEnabled;
      tempFilterList.logStream = curFilterList.logStream;
      let newFilterIndex = 0;
      for (let i = 0; i < numFilters; i++) {
        let curFilter = curFilterList.getFilterAt(i);
        // Only add enabled, UI visible filters that are in the manual context.
        if (
          curFilter.enabled &&
          !curFilter.temporary &&
          curFilter.filterType & Ci.nsMsgFilterType.Manual
        ) {
          tempFilterList.insertFilterAt(newFilterIndex, curFilter);
          newFilterIndex++;
        }
      }
      MailServices.filters.applyFiltersToFolders(
        tempFilterList,
        [gFolder],
        window.msgWindow
      );
    },
    cmd_applyFiltersToSelection() {
      let selectedMessages = gDBView.getSelectedMsgHdrs();
      if (selectedMessages.length) {
        MailServices.filters.applyFilters(
          Ci.nsMsgFilterType.Manual,
          selectedMessages,
          gFolder,
          window.msgWindow
        );
      }
    },
    cmd_space() {
      // TODO: Implement
    },
  },
  _isCallbackEnabled: {},

  registerCallback(name, callback, isEnabled = true) {
    this._callbackCommands[name] = callback;
    this._isCallbackEnabled[name] = isEnabled;
  },

  supportsCommand(command) {
    return (
      command in this._composeCommands ||
      command in this._navigationCommands ||
      command in this._viewCommands ||
      command in this._callbackCommands
    );
  },
  isCommandEnabled(command) {
    let type = typeof this._isCallbackEnabled[command];
    if (type == "function") {
      return this._isCallbackEnabled[command]();
    } else if (type == "boolean") {
      return this._isCallbackEnabled[command];
    }

    if (command == "cmd_newMessage") {
      // TODO: This shouldn't be here, or should return false if there are no identities.
      return true;
    }

    if (!gViewWrapper) {
      return false;
    }

    let isDummyMessage = !gFolder;

    if (command in this._navigationCommands) {
      return !isDummyMessage;
    }

    let numSelectedMessages = isDummyMessage ? 1 : gDBView.numSelected;
    let isNewsgroup = gFolder?.isSpecialFolder(
      Ci.nsMsgFolderFlags.Newsgroup,
      true
    );
    let canMove =
      numSelectedMessages >= 1 && !isNewsgroup && gFolder?.canDeleteMessages;

    switch (command) {
      case "cmd_openConversation":
        return gDBView
          .getSelectedMsgHdrs()
          .some(m => LazyModules.ConversationOpener.isMessageIndexed(m));
      case "cmd_reply":
      case "cmd_replySender":
      case "cmd_replyall":
      case "cmd_replylist":
      case "cmd_forward":
      case "cmd_redirect":
      case "cmd_editAsNew":
      case "cmd_viewPageSource":
      case "cmd_saveAsTemplate":
        return numSelectedMessages == 1;
      case "cmd_forwardInline":
      case "cmd_forwardAttachment":
      case "cmd_copyMessage":
      case "cmd_saveAsFile":
        return numSelectedMessages >= 1;
      case "cmd_openMessage":
      case "cmd_tag":
      case "cmd_tag1":
      case "cmd_tag2":
      case "cmd_tag3":
      case "cmd_tag4":
      case "cmd_tag5":
      case "cmd_tag6":
      case "cmd_tag7":
      case "cmd_tag8":
      case "cmd_tag9":
      case "cmd_addTag":
      case "cmd_manageTags":
      case "cmd_removeTags":
      case "cmd_toggleTag":
      case "cmd_toggleRead":
      case "cmd_markReadByDate":
      case "cmd_markAsFlagged":
      case "cmd_moveMessage":
      case "cmd_killThread":
      case "cmd_killSubthread":
      case "cmd_applyFiltersToSelection":
        return numSelectedMessages >= 1 && !isDummyMessage;
      case "cmd_editDraftMsg":
        return (
          numSelectedMessages == 1 &&
          gFolder?.isSpecialFolder(Ci.nsMsgFolderFlags.Drafts, true)
        );
      case "cmd_newMsgFromTemplate":
      case "cmd_editTemplateMsg":
        return (
          numSelectedMessages == 1 &&
          gFolder?.isSpecialFolder(Ci.nsMsgFolderFlags.Templates, true)
        );
      case "cmd_replyGroup":
        return isNewsgroup;
      case "cmd_markAsRead":
        return (
          numSelectedMessages >= 1 &&
          !isDummyMessage &&
          gViewWrapper.dbView.getSelectedMsgHdrs().some(msg => !msg.isRead)
        );
      case "cmd_markAsUnread":
        return (
          numSelectedMessages >= 1 &&
          !isDummyMessage &&
          gViewWrapper.dbView.getSelectedMsgHdrs().some(msg => msg.isRead)
        );
      case "cmd_markThreadAsRead": {
        if (numSelectedMessages != 1 || isDummyMessage) {
          return false;
        }
        let selectedIndex = {};
        gViewWrapper.dbView.selection?.getRangeAt(0, selectedIndex, {});
        return (
          gViewWrapper.dbView.getThreadContainingIndex(selectedIndex.value)
            .numUnreadChildren > 0
        );
      }
      case "cmd_markAllRead":
        return gDBView?.msgFolder?.getNumUnread(false) > 0;
      case "cmd_markAsJunk":
      case "cmd_markAsNotJunk":
        return this._getViewCommandStatus(Ci.nsMsgViewCommandType.junk);
      case "cmd_archive":
        return LazyModules.MessageArchiver.canArchive(
          gDBView.getSelectedMsgHdrs(),
          gViewWrapper.isSingleFolder
        );
      case "cmd_moveToFolderAgain": {
        // Disable "Move to <folder> Again" for news and other read only
        // folders since we can't really move messages from there - only copy.
        let canMoveAgain = numSelectedMessages >= 1;
        if (Services.prefs.getBoolPref("mail.last_msg_movecopy_was_move")) {
          canMoveAgain = canMove;
        }
        if (canMoveAgain) {
          let targetURI = Services.prefs.getStringPref(
            "mail.last_msg_movecopy_target_uri"
          );
          canMoveAgain =
            targetURI && LazyModules.MailUtils.getExistingFolder(targetURI);
        }
        return canMoveAgain;
      }
      case "cmd_delete":
        return isNewsgroup || canMove;
      case "cmd_shiftDelete":
        return this._getViewCommandStatus(
          Ci.nsMsgViewCommandType.deleteNoTrash
        );
      case "cmd_createFilterFromMenu":
        return (
          numSelectedMessages == 1 &&
          gDBView.hdrForFirstSelectedMessage?.folder?.server.canHaveFilters
        );
      case "cmd_watchThread": {
        if (!gViewWrapper.dbView) {
          return false;
        }
        let enabledObj = {};
        let checkStatusObj = {};
        gViewWrapper.dbView.getCommandStatus(
          Ci.nsMsgViewCommandType.toggleThreadWatched,
          enabledObj,
          checkStatusObj
        );
        return enabledObj.value;
      }
      case "cmd_applyFilters": {
        return this._getViewCommandStatus(Ci.nsMsgViewCommandType.applyFilters);
      }
    }

    return false;
  },
  doCommand(command, ...args) {
    if (!this.isCommandEnabled(command)) {
      return;
    }

    if (command in this._composeCommands) {
      this._composeMsgByType(this._composeCommands[command], ...args);
      return;
    }

    if (command in this._navigationCommands) {
      this._navigate(this._navigationCommands[command]);
      return;
    }

    if (command in this._viewCommands) {
      if (command.endsWith("Read") || command.endsWith("Unread")) {
        if (window.ClearPendingReadTimer) {
          window.ClearPendingReadTimer();
        } else {
          window.messageBrowser.contentWindow.ClearPendingReadTimer();
        }
      }
      gViewWrapper.dbView.doCommand(this._viewCommands[command]);
      return;
    }

    if (command in this._callbackCommands) {
      this._callbackCommands[command](...args);
    }
  },

  _getViewCommandStatus(commandType) {
    if (!gViewWrapper.dbView) {
      return false;
    }

    let enabledObj = {};
    let checkStatusObj = {};
    gViewWrapper.dbView.getCommandStatus(
      commandType,
      enabledObj,
      checkStatusObj
    );
    return enabledObj.value;
  },

  /**
   * Calls the ComposeMessage function with the desired type, and proper default
   * based on the event that fired it.
   *
   * @param composeType  the nsIMsgCompType to pass to the function
   * @param event (optional) the event that triggered the call
   */
  _composeMsgByType(composeType, event) {
    // If we're the hidden window, then we're not going to have a gFolderDisplay
    // to work out existing folders, so just use null.
    let msgFolder = gFolder;
    let msgUris = window.messageHeaderSink?.dummyMsgHeader
      ? [window.gMessageURI]
      : gDBView?.getURIsForSelection();

    if (event && event.shiftKey) {
      window.browsingContext.topChromeWindow.ComposeMessage(
        composeType,
        Ci.nsIMsgCompFormat.OppositeOfDefault,
        msgFolder,
        msgUris
      );
    } else {
      window.browsingContext.topChromeWindow.ComposeMessage(
        composeType,
        Ci.nsIMsgCompFormat.Default,
        msgFolder,
        msgUris
      );
    }
  },

  _navigate(navigationType) {
    let resultKey = {};
    let resultIndex = {};
    let threadIndex = {};
    gViewWrapper.dbView.viewNavigate(
      navigationType,
      resultKey,
      resultIndex,
      threadIndex,
      true
    );

    if (resultIndex.value == nsMsgViewIndex_None) {
      // Not in about:message
      if (window.displayFolder) {
        CrossFolderNavigation(navigationType);
      }
      return;
    }
    if (resultKey.value == nsMsgKey_None) {
      return;
    }

    gViewWrapper.dbView.selection.select(resultIndex.value);
    if (window.threadTree) {
      window.threadTree.scrollToIndex(resultIndex.value);
      window.threadTree.focus();
    }
    displayMessage(gViewWrapper.dbView.URIForFirstSelectedMessage);
  },
};

/**
 * Dummy DBViewWrapperListener so that we can have a DBViewWrapper. Some of
 * this will no doubt need to be filled in later.
 */
var dbViewWrapperListener = {
  messenger: null,
  msgWindow: null,
  threadPaneCommandUpdater: null,

  get shouldUseMailViews() {
    return false;
  },
  get shouldDeferMessageDisplayUntilAfterServerConnect() {
    return false;
  },
  shouldMarkMessagesReadOnLeavingFolder(msgFolder) {
    return false;
  },
  onFolderLoading(isFolderLoading) {},
  onSearching(isSearching) {},
  onCreatedView() {
    if (window.threadTree) {
      // eslint-disable-next-line no-global-assign
      window.threadTree.view = gDBView = gViewWrapper.dbView;
    }
  },
  onDestroyingView(folderIsComingBack) {},
  onLoadingFolder(dbFolderInfo) {},
  onDisplayingFolder() {},
  onLeavingFolder() {},
  onMessagesLoaded(all) {
    if (all) {
      window.threadTree?.invalidate();
    }
  },
  onMailViewChanged() {},
  onSortChanged() {
    window.threadTree?.invalidate();
  },
  onMessagesRemoved() {},
  onMessageRemovalFailed() {},
  onMessageCountsChanged() {},
};<|MERGE_RESOLUTION|>--- conflicted
+++ resolved
@@ -678,46 +678,6 @@
       }
     );
   },
-<<<<<<< HEAD
-=======
-
-  // Move/copy
-
-  /**
-   * Moves the selected messages to the destination folder
-   *
-   * @param destFolder  the destination folder
-   */
-  moveMessage(destFolder) {
-    // gFolderDisplay.hintAboutToDeleteMessages();
-    gViewWrapper.dbView.doCommandWithFolder(
-      Ci.nsMsgViewCommandType.moveMessages,
-      destFolder
-    );
-    Services.prefs.setStringPref(
-      "mail.last_msg_movecopy_target_uri",
-      destFolder.URI
-    );
-    Services.prefs.setBoolPref("mail.last_msg_movecopy_was_move", true);
-  },
-
-  /**
-   * Copies the selected messages to the destination folder
-   *
-   * @param destFolder  the destination folder
-   */
-  copyMessage(destFolder) {
-    gViewWrapper.dbView.doCommandWithFolder(
-      Ci.nsMsgViewCommandType.copyMessages,
-      destFolder
-    );
-    Services.prefs.setStringPref(
-      "mail.last_msg_movecopy_target_uri",
-      destFolder.URI
-    );
-    Services.prefs.setBoolPref("mail.last_msg_movecopy_was_move", false);
-  },
->>>>>>> 089eba38
 };
 
 var commandController = {
