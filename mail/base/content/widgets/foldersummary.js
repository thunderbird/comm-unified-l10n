/**
 * This Source Code Form is subject to the terms of the Mozilla Public
 * License, v. 2.0. If a copy of the MPL was not distributed with this
 * file, You can obtain one at http://mozilla.org/MPL/2.0/. */

/* global MozElements */
/* global MozXULElement */
/* import-globals-from ../../../../mailnews/base/content/newmailalert.js */
/* import-globals-from ../folderPane.js */

// Wrap in a block to prevent leaking to window scope.
{
  const { MailServices } = ChromeUtils.import(
    "resource:///modules/MailServices.jsm"
  );

  /**
   * MozFolderSummary displays a listing of NEW mails for the folder in question.
   * For each mail the subject, sender and a message preview can be included.
   *
   * @augments {MozXULElement}
   */
  class MozFolderSummary extends MozXULElement {
    constructor() {
      super();
      this.maxMsgHdrsInPopup = 8;

      this.showSubject = Services.prefs.getBoolPref(
        "mail.biff.alert.show_subject"
      );
      this.showSender = Services.prefs.getBoolPref(
        "mail.biff.alert.show_sender"
      );
      this.showPreview = Services.prefs.getBoolPref(
        "mail.biff.alert.show_preview"
      );
      this.messengerBundle = Services.strings.createBundle(
        "chrome://messenger/locale/messenger.properties"
      );

      ChromeUtils.defineModuleGetter(
        this,
        "MailUtils",
        "resource:///modules/MailUtils.jsm"
      );
    }

    hasMessages() {
      return this.lastElementChild;
    }

    static createFolderSummaryMessage() {
      let vbox = document.createXULElement("vbox");
      vbox.setAttribute("class", "folderSummaryMessage");

      let hbox = document.createXULElement("hbox");
      hbox.setAttribute("class", "folderSummary-message-row");

      let subject = document.createXULElement("label");
      subject.setAttribute("class", "folderSummary-subject");

      let sender = document.createXULElement("label");
      sender.setAttribute("class", "folderSummary-sender");
      sender.setAttribute("crop", "right");

      hbox.appendChild(subject);
      hbox.appendChild(sender);

      let preview = document.createXULElement("description");
      preview.setAttribute(
        "class",
        "folderSummary-message-row folderSummary-previewText"
      );
      preview.setAttribute("crop", "right");

      vbox.appendChild(hbox);
      vbox.appendChild(preview);
      return vbox;
    }

    /**
     * Check the given folder for NEW messages.
     *
     * @param {nsIMsgFolder} folder - The folder to examine.
     * @param {nsIUrlListener} urlListener - Listener to notify if we run urls
     *   to fetch msgs.
     * @param Object outAsync - Object with value property set to true if there
     *   are async fetches pending (a message preview will be available later).
     * @returns true if the folder knows about messages that should be shown.
     */
    parseFolder(folder, urlListener, outAsync) {
      // Skip servers, Trash, Junk folders and newsgroups.
      if (
        !folder ||
        folder.isServer ||
        !folder.hasNewMessages ||
        folder.getFlag(Ci.nsMsgFolderFlags.Junk) ||
        folder.getFlag(Ci.nsMsgFolderFlags.Trash) ||
        folder.server instanceof Ci.nsINntpIncomingServer
      ) {
        return false;
      }

      let folderArray = [];
      let msgDatabase;
      try {
        msgDatabase = folder.msgDatabase;
      } catch (e) {
        // The database for this folder may be missing (e.g. outdated/missing .msf),
        // so just skip this folder.
        return false;
      }

      if (folder.flags & Ci.nsMsgFolderFlags.Virtual) {
        let srchFolderUri = msgDatabase.dBFolderInfo.getCharProperty(
          "searchFolderUri"
        );
        let folderUris = srchFolderUri.split("|");
        for (let uri of folderUris) {
          let realFolder = this.MailUtils.getOrCreateFolder(uri);
          if (!realFolder.isServer) {
            folderArray.push(realFolder);
          }
        }
      } else {
        folderArray.push(folder);
      }

      let haveMsgsToShow = false;
      for (let folder of folderArray) {
        // now get the database
        try {
          msgDatabase = folder.msgDatabase;
        } catch (e) {
          // The database for this folder may be missing (e.g. outdated/missing .msf),
          // then just skip this folder.
          continue;
        }

        folder.msgDatabase = null;
        let msgKeys = msgDatabase.getNewList();

        let numNewMessages = folder.getNumNewMessages(false);
        if (!numNewMessages) {
          continue;
        }
        // NOTE: getNewlist returns all nsMsgMessageFlagType::New messages,
        // while getNumNewMessages returns count of new messages since the last
        // biff. Only show newly received messages since last biff in
        // notification.
        msgKeys = msgKeys.slice(-numNewMessages);
        if (!msgKeys.length) {
          continue;
        }

        if (this.showPreview) {
          // fetchMsgPreviewText forces the previewText property to get generated
          // for each of the message keys.
          try {
            outAsync.value = folder.fetchMsgPreviewText(msgKeys, urlListener);
            folder.msgDatabase = null;
          } catch (ex) {
            // fetchMsgPreviewText throws an error when we call it on a news
            // folder
            folder.msgDatabase = null;
            continue;
          }
        }

        // If fetching the preview text is going to be an asynch operation and the
        // caller is set up to handle that fact, then don't bother filling in any
        // of the fields since we'll have to do this all over again when the fetch
        // for the preview text completes.
        // We don't expect to get called with a urlListener if we're doing a
        // virtual folder.
        if (outAsync.value && urlListener) {
          return false;
        }

        // In the case of async fetching for more than one folder, we may
        //  already have got enough to show (added by another urllistener).
        let curHdrsInPopup = this.children.length;
        if (curHdrsInPopup >= this.maxMsgHdrsInPopup) {
          return false;
        }

        for (
          let i = 0;
          i + curHdrsInPopup < this.maxMsgHdrsInPopup && i < msgKeys.length;
          i++
        ) {
          let msgBox = MozFolderSummary.createFolderSummaryMessage();
          let msgHdr = msgDatabase.getMsgHdrForKey(msgKeys[i]);
          msgBox.addEventListener("click", event => {
            if (event.button !== 0) {
              return;
            }
            this.MailUtils.displayMessageInFolderTab(msgHdr);
          });

          if (this.showSubject) {
            let msgSubject = msgHdr.mime2DecodedSubject;
            const kMsgFlagHasRe = 0x0010; // MSG_FLAG_HAS_RE
            if (msgHdr.flags & kMsgFlagHasRe) {
              msgSubject = msgSubject ? "Re: " + msgSubject : "Re: ";
            }
            msgBox.querySelector(
              ".folderSummary-subject"
            ).textContent = msgSubject;
          }

          if (this.showSender) {
            let addrs = MailServices.headerParser.parseEncodedHeader(
              msgHdr.author,
              msgHdr.effectiveCharset,
              false
            );
            let folderSummarySender = msgBox.querySelector(
              ".folderSummary-sender"
            );
            // Set the label value instead of textContent to avoid wrapping.
            folderSummarySender.value =
              addrs.length > 0 ? addrs[0].name || addrs[0].email : "";
            if (addrs.length > 1) {
              let andOthersStr = this.messengerBundle.GetStringFromName(
                "andOthers"
              );
              folderSummarySender.value += " " + andOthersStr;
            }
          }

          if (this.showPreview) {
            // Get the preview text as a UTF-8 encoded string.
            msgBox.querySelector(
              ".folderSummary-previewText"
            ).textContent = decodeURIComponent(
              escape(msgHdr.getStringProperty("preview") || "")
            );
          }
          this.appendChild(msgBox);
          haveMsgsToShow = true;
        }
      }
      return haveMsgsToShow;
    }

    /**
     * Render NEW messages in a folder.
     *
     * @param {nsIMsgFolder} folder - A real folder containing new messages.
     * @param {number[]} msgKeys - The keys of new messages.
     */
    render(folder, msgKeys) {
      let msgDatabase = folder.msgDatabase;
      for (let msgKey of msgKeys.slice(0, this.maxMsgHdrsInPopup)) {
        let msgBox = MozFolderSummary.createFolderSummaryMessage();
        let msgHdr = msgDatabase.getMsgHdrForKey(msgKey);
        msgBox.addEventListener("click", event => {
          if (event.button !== 0) {
            return;
          }
          this.MailUtils.displayMessageInFolderTab(msgHdr);
        });

        if (this.showSubject) {
          let msgSubject = msgHdr.mime2DecodedSubject;
          const kMsgFlagHasRe = 0x0010; // MSG_FLAG_HAS_RE
          if (msgHdr.flags & kMsgFlagHasRe) {
            msgSubject = msgSubject ? "Re: " + msgSubject : "Re: ";
          }
          msgBox.querySelector(
            ".folderSummary-subject"
          ).textContent = msgSubject;
        }

        if (this.showSender) {
          let addrs = MailServices.headerParser.parseEncodedHeader(
            msgHdr.author,
            msgHdr.effectiveCharset,
            false
          );
          let folderSummarySender = msgBox.querySelector(
            ".folderSummary-sender"
          );
          // Set the label value instead of textContent to avoid wrapping.
          folderSummarySender.value =
            addrs.length > 0 ? addrs[0].name || addrs[0].email : "";
          if (addrs.length > 1) {
            let andOthersStr = this.messengerBundle.GetStringFromName(
              "andOthers"
            );
            folderSummarySender.value += " " + andOthersStr;
          }
        }

        if (this.showPreview) {
          // Get the preview text as a UTF-8 encoded string.
          msgBox.querySelector(
            ".folderSummary-previewText"
          ).textContent = decodeURIComponent(
            escape(msgHdr.getStringProperty("preview") || "")
          );
        }
        this.appendChild(msgBox);
      }
    }
  }
  customElements.define("folder-summary", MozFolderSummary);
<<<<<<< HEAD
=======

  /**
   * MozFolderTooltip displays a tooltip summarizing the folder status:
   *  - if there are NEW messages, display a summary of them
   *  - if the folder name is cropped, include the name and more details
   *  - a summary of the unread count in this folder and its subfolders
   *
   * @augments {XULPopupElement}
   * @borrows MozFolderSummary.prototype.parseFolder as parseFolder
   */
  class MozFolderTooltip extends MozElements.MozElementMixin(XULPopupElement) {
    constructor() {
      super();

      this.maxMsgHdrsInPopup = 8;
      this.showSubject = true;
      this.showSender = true;
      this.showPreview = true;

      // Borrow the parseFolder function from MozFolderSummary.
      this.parseFolder = MozFolderSummary.prototype.parseFolder;

      this.addEventListener("popupshowing", event => {
        if (!this._folderpopupShowing(event)) {
          event.preventDefault();
        }
      });

      this.addEventListener("popuphiding", event => {
        while (this.lastChild) {
          this.lastChild.remove();
        }
      });
    }

    /** Handle the popupshowing event. */
    _folderpopupShowing(event) {
      let msgFolder = gFolderTreeView.getFolderAtCoords(
        event.clientX,
        event.clientY
      );

      // Interrupt if the selected row is not a folder.
      if (!msgFolder) {
        return false;
      }

      let treeCellInfo = gFolderTreeView._tree.getCellAt(
        event.clientX,
        event.clientY
      );
      if (!treeCellInfo.col) {
        return false;
      }

      let asyncResults = {};
      if (this.parseFolder(msgFolder, null, asyncResults)) {
        return true;
      }

      if (treeCellInfo.col.id == "folderNameCol") {
        let cropped = gFolderTreeView._tree.isCellCropped(
          treeCellInfo.row,
          treeCellInfo.col
        );
        if (this._addLocationInfo(msgFolder, cropped)) {
          return true;
        }
      }

      let counts = gFolderTreeView.getSummarizedCounts(
        treeCellInfo.row,
        treeCellInfo.col.id
      );
      if (this._addSummarizeExplain(counts)) {
        return true;
      }

      if (
        gFolderTreeView._tree.isCellCropped(treeCellInfo.row, treeCellInfo.col)
      ) {
        let croppedText = gFolderTreeView.getCellText(
          treeCellInfo.row,
          treeCellInfo.col
        );
        return this._addCroppedText(croppedText);
      }

      return false;
    }

    /** Add location information to the folder name if needed. */
    _addLocationInfo(folder, cropped) {
      // Display also server name for items that are on level 0 and are not
      // server names by themselves and do not have server name already appended
      // in their label.
      let folderIndex = gFolderTreeView.getIndexOfFolder(folder);
      if (
        !folder.isServer &&
        gFolderTreeView.getLevel(folderIndex) == 0 &&
        !gFolderTreeView.getServerNameAdded(folderIndex)
      ) {
        let loc = document.createXULElement("label");
        let midPath = "";
        let midFolder = folder.parent;
        while (folder.server.rootFolder != midFolder) {
          midPath = midFolder.name + " - " + midPath;
          midFolder = midFolder.parent;
        }
        loc.setAttribute(
          "value",
          folder.server.prettyName + " - " + midPath + folder.name
        );
        this.appendChild(loc);
        return true;
      }

      // If folder name is cropped or is a newsgroup and abbreviated per
      // pref, use the full name as a tooltip.
      if (
        cropped ||
        (folder.server instanceof Ci.nsINntpIncomingServer &&
          !(folder.flags & Ci.nsMsgFolderFlags.Virtual) &&
          folder.server.abbreviate &&
          !folder.isServer)
      ) {
        let loc = document.createXULElement("label");
        loc.setAttribute("value", folder.name);
        this.appendChild(loc);
        return true;
      }
      return false;
    }

    /** Add information about unread messages in this folder and subfolders. */
    _addSummarizeExplain(counts) {
      if (!counts || !counts[1]) {
        return false;
      }
      let expl = document.createXULElement("label");
      let sumString = document
        .getElementById("bundle_messenger")
        .getFormattedString("subfoldersExplanation", [counts[0], counts[1]], 2);
      expl.setAttribute("value", sumString);
      this.appendChild(expl);
      return true;
    }

    _addCroppedText(text) {
      let expl = document.createXULElement("label");
      expl.setAttribute("value", text);
      this.appendChild(expl);
      return true;
    }
  }
  customElements.define("folder-tooltip", MozFolderTooltip, {
    extends: "tooltip",
  });
>>>>>>> 089eba38
}<|MERGE_RESOLUTION|>--- conflicted
+++ resolved
@@ -306,165 +306,4 @@
     }
   }
   customElements.define("folder-summary", MozFolderSummary);
-<<<<<<< HEAD
-=======
-
-  /**
-   * MozFolderTooltip displays a tooltip summarizing the folder status:
-   *  - if there are NEW messages, display a summary of them
-   *  - if the folder name is cropped, include the name and more details
-   *  - a summary of the unread count in this folder and its subfolders
-   *
-   * @augments {XULPopupElement}
-   * @borrows MozFolderSummary.prototype.parseFolder as parseFolder
-   */
-  class MozFolderTooltip extends MozElements.MozElementMixin(XULPopupElement) {
-    constructor() {
-      super();
-
-      this.maxMsgHdrsInPopup = 8;
-      this.showSubject = true;
-      this.showSender = true;
-      this.showPreview = true;
-
-      // Borrow the parseFolder function from MozFolderSummary.
-      this.parseFolder = MozFolderSummary.prototype.parseFolder;
-
-      this.addEventListener("popupshowing", event => {
-        if (!this._folderpopupShowing(event)) {
-          event.preventDefault();
-        }
-      });
-
-      this.addEventListener("popuphiding", event => {
-        while (this.lastChild) {
-          this.lastChild.remove();
-        }
-      });
-    }
-
-    /** Handle the popupshowing event. */
-    _folderpopupShowing(event) {
-      let msgFolder = gFolderTreeView.getFolderAtCoords(
-        event.clientX,
-        event.clientY
-      );
-
-      // Interrupt if the selected row is not a folder.
-      if (!msgFolder) {
-        return false;
-      }
-
-      let treeCellInfo = gFolderTreeView._tree.getCellAt(
-        event.clientX,
-        event.clientY
-      );
-      if (!treeCellInfo.col) {
-        return false;
-      }
-
-      let asyncResults = {};
-      if (this.parseFolder(msgFolder, null, asyncResults)) {
-        return true;
-      }
-
-      if (treeCellInfo.col.id == "folderNameCol") {
-        let cropped = gFolderTreeView._tree.isCellCropped(
-          treeCellInfo.row,
-          treeCellInfo.col
-        );
-        if (this._addLocationInfo(msgFolder, cropped)) {
-          return true;
-        }
-      }
-
-      let counts = gFolderTreeView.getSummarizedCounts(
-        treeCellInfo.row,
-        treeCellInfo.col.id
-      );
-      if (this._addSummarizeExplain(counts)) {
-        return true;
-      }
-
-      if (
-        gFolderTreeView._tree.isCellCropped(treeCellInfo.row, treeCellInfo.col)
-      ) {
-        let croppedText = gFolderTreeView.getCellText(
-          treeCellInfo.row,
-          treeCellInfo.col
-        );
-        return this._addCroppedText(croppedText);
-      }
-
-      return false;
-    }
-
-    /** Add location information to the folder name if needed. */
-    _addLocationInfo(folder, cropped) {
-      // Display also server name for items that are on level 0 and are not
-      // server names by themselves and do not have server name already appended
-      // in their label.
-      let folderIndex = gFolderTreeView.getIndexOfFolder(folder);
-      if (
-        !folder.isServer &&
-        gFolderTreeView.getLevel(folderIndex) == 0 &&
-        !gFolderTreeView.getServerNameAdded(folderIndex)
-      ) {
-        let loc = document.createXULElement("label");
-        let midPath = "";
-        let midFolder = folder.parent;
-        while (folder.server.rootFolder != midFolder) {
-          midPath = midFolder.name + " - " + midPath;
-          midFolder = midFolder.parent;
-        }
-        loc.setAttribute(
-          "value",
-          folder.server.prettyName + " - " + midPath + folder.name
-        );
-        this.appendChild(loc);
-        return true;
-      }
-
-      // If folder name is cropped or is a newsgroup and abbreviated per
-      // pref, use the full name as a tooltip.
-      if (
-        cropped ||
-        (folder.server instanceof Ci.nsINntpIncomingServer &&
-          !(folder.flags & Ci.nsMsgFolderFlags.Virtual) &&
-          folder.server.abbreviate &&
-          !folder.isServer)
-      ) {
-        let loc = document.createXULElement("label");
-        loc.setAttribute("value", folder.name);
-        this.appendChild(loc);
-        return true;
-      }
-      return false;
-    }
-
-    /** Add information about unread messages in this folder and subfolders. */
-    _addSummarizeExplain(counts) {
-      if (!counts || !counts[1]) {
-        return false;
-      }
-      let expl = document.createXULElement("label");
-      let sumString = document
-        .getElementById("bundle_messenger")
-        .getFormattedString("subfoldersExplanation", [counts[0], counts[1]], 2);
-      expl.setAttribute("value", sumString);
-      this.appendChild(expl);
-      return true;
-    }
-
-    _addCroppedText(text) {
-      let expl = document.createXULElement("label");
-      expl.setAttribute("value", text);
-      this.appendChild(expl);
-      return true;
-    }
-  }
-  customElements.define("folder-tooltip", MozFolderTooltip, {
-    extends: "tooltip",
-  });
->>>>>>> 089eba38
 }