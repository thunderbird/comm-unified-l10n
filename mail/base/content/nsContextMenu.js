--- conflicted
+++ resolved
@@ -680,31 +680,6 @@
   }
 
   /**
-<<<<<<< HEAD
-=======
-   * Most menu items are visible if there's 1 or 0 messages selected, and
-   * enabled if there's exactly one selected. Handle those here.
-   * Exception: playable media is selected, in which case, don't show them.
-   *
-   * @param aID   the id of the element to display/enable
-   * @param aShow (optional) - an additional criteria to evaluate when we
-   *              decide whether to display the element. If false, we'll hide
-   *              the item no matter what messages are selected.
-   */
-  setSingleSelection(aID, aShow) {
-    let show = aShow != undefined ? aShow : true;
-    this.showItem(
-      aID,
-      this.numSelectedMessages == 1 &&
-        !this.hideMailItems &&
-        show &&
-        !this.onPlayableMedia
-    );
-    this.enableItem(aID, this.numSelectedMessages == 1);
-  }
-
-  /**
->>>>>>> 089eba38
    * Set given attribute of specified context-menu item. If the
    * value is null, then it removes the attribute (which works
    * nicely for the disabled attribute).
