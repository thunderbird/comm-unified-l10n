--- conflicted
+++ resolved
@@ -257,19 +257,12 @@
           () => browser.windows.remove(mainWindow)
         );
         await listener.checkEvent("windows.onRemoved", mainWindow);
-<<<<<<< HEAD
         // TODO: this doesn't fire because there's no content in that tab.
         // await listener.checkEvent("tabs.onRemoved", mainTab, {
         //   windowId: mainWindow,
         //   isWindowClosing: true,
         // });
-=======
-        await listener.checkEvent("tabs.onRemoved", mainTab, {
-          windowId: mainWindow,
-          isWindowClosing: true,
-        });
         window.assertDeepEqual([mainWindow], primedMainWindowRemoveInfo);
->>>>>>> 2042d38d
 
         browser.test.log("Close the compose window.");
 
