/* This Source Code Form is subject to the terms of the Mozilla Public
 * License, v. 2.0. If a copy of the MPL was not distributed with this
 * file, you can obtain one at http://mozilla.org/MPL/2.0/. */

var { MailConsts } = ChromeUtils.import("resource:///modules/MailConsts.jsm");
var { MailUtils } = ChromeUtils.import("resource:///modules/MailUtils.jsm");

async function getDisplayedMessages(tab, extension) {
  let displayedMessages;

  if (tab instanceof TabmailTab) {
    // TODO: Fix this.
  } else if (tab.nativeTab.gMessageDisplay) {
    displayedMessages = [tab.nativeTab.gMessageDisplay.displayedMessage];
  }

  if (!displayedMessages) {
    return [];
  }

  let result = [];
  for (let msg of displayedMessages) {
    let hdr = convertMessage(msg, extension);
    if (hdr) {
      result.push(hdr);
    }
  }
  return result;
}

/**
 * Check the users preference on opening new messages in tabs or windows.
 *
 * @returns {string} - either "tab" or "window"
 */
function getDefaultMessageOpenLocation() {
  let pref = Services.prefs.getIntPref("mail.openMessageBehavior");
  return pref == MailConsts.OpenMessageBehavior.NEW_TAB ? "tab" : "window";
}

/**
 * Return the msgHdr of the message specified in the properties object. Message
 * can be specified via properties.headerMessageId or properties.messageId.
 *
 * @param {object} properties - @see mail/components/extensions/schemas/messageDisplay.json
 * @throws ExtensionError if an unknown message has been specified
 * @returns {nsIMsgHdr} the requested msgHdr
 */
function getMsgHdr(properties) {
  if (
    ["messageId", "headerMessageId"].reduce(
      (count, value) => (properties[value] ? count + 1 : count),
      0
    ) != 1
  ) {
    throw new ExtensionError(
      "Exactly one of messageId or headerMessageId must be specified."
    );
  }

  if (properties.headerMessageId) {
    let msgHdr = MailUtils.getMsgHdrForMsgId(properties.headerMessageId);
    if (!msgHdr) {
      throw new ExtensionError(
        `Unknown or invalid headerMessageId: ${properties.headerMessageId}.`
      );
    }
    return msgHdr;
  }
  let msgHdr = messageTracker.getMessage(properties.messageId);
  if (!msgHdr) {
    throw new ExtensionError(
      `Unknown or invalid messageId: ${properties.messageId}.`
    );
  }
  return msgHdr;
}

this.messageDisplay = class extends ExtensionAPIPersistent {
  PERSISTENT_EVENTS = {
    // For primed persistent events (deactivated background), the context is only
    // available after fire.wakeup() has fulfilled (ensuring the convert() function
    // has been called).

    onMessageDisplayed({ context, fire }) {
      const { extension } = this;
      const { tabManager, windowManager } = extension;
      let listener = {
        async handleEvent(event) {
          if (fire.wakeup) {
            await fire.wakeup();
          }
          let win = windowManager.wrapWindow(event.target);
          let tab = tabManager.convert(win.activeTab.nativeTab);
          let msg = convertMessage(event.detail, extension);
          fire.async(tab, msg);
        },
      };
      windowTracker.addListener("MsgLoaded", listener);
      return {
        unregister: () => {
          windowTracker.removeListener("MsgLoaded", listener);
        },
        convert(newFire, extContext) {
          fire = newFire;
          context = extContext;
        },
      };
    },
    onMessagesDisplayed({ context, fire }) {
      const { extension } = this;
      const { tabManager, windowManager } = extension;
      let listener = {
        async handleEvent(event) {
          if (fire.wakeup) {
            await fire.wakeup();
          }
          let win = windowManager.wrapWindow(event.target);
          let tab = tabManager.convert(win.activeTab.nativeTab);
          getDisplayedMessages(win.activeTab, extension).then(msgs => {
            fire.async(tab, msgs);
          });
        },
      };
      windowTracker.addListener("MsgsLoaded", listener);
      return {
        unregister: () => {
          windowTracker.removeListener("MsgsLoaded", listener);
        },
        convert(newFire, extContext) {
          fire = newFire;
          context = extContext;
        },
      };
    },
  };

  getAPI(context) {
    let { extension } = context;
    let { tabManager } = extension;
    return {
      messageDisplay: {
        onMessageDisplayed: new EventManager({
          context,
<<<<<<< HEAD
          name: "messageDisplay.onMessageDisplayed",
          register: fire => {
            let listener = {
              handleEvent(event) {
                // `event.target` is an about:message window.
                let tabId = tabTracker.getBrowserTabId(
                  event.target.document.getElementById("messagepane")
                );
                let tab = tabManager.get(tabId).convert();
                let msg = convertMessage(event.detail, extension);
                fire.async(tab, msg);
              },
            };

            windowTracker.addListener("MsgLoaded", listener);
            return () => {
              windowTracker.removeListener("MsgLoaded", listener);
            };
          },
        }).api(),
        onMessagesDisplayed: new EventManager({
          context,
          name: "messageDisplay.onMessagesDisplayed",
          register: fire => {
            let listener = {
              handleEvent(event) {
                // `event.target` is an about:message window.
                let tabId = tabTracker.getBrowserTabId(
                  event.target.document.getElementById("messagepane")
                );
                let tab = tabManager.get(tabId).convert();
                getDisplayedMessages(tab, extension).then(msgs => {
                  fire.async(tab, msgs);
                });
              },
            };

            windowTracker.addListener("MsgsLoaded", listener);
            return () => {
              windowTracker.removeListener("MsgsLoaded", listener);
            };
          },
=======
          module: "messageDisplay",
          event: "onMessageDisplayed",
          extensionApi: this,
        }).api(),
        onMessagesDisplayed: new EventManager({
          context,
          module: "messageDisplay",
          event: "onMessagesDisplayed",
          extensionApi: this,
>>>>>>> 2042d38d
        }).api(),
        async getDisplayedMessage(tabId) {
          let tab = tabManager.get(tabId);
          let displayedMessage = null;

          if (tab instanceof TabmailTab) {
            // TODO: Fix this.
          } else if (tab.nativeTab.gMessageDisplay) {
            displayedMessage = tab.nativeTab.gMessageDisplay.displayedMessage;
          }

          return convertMessage(displayedMessage, extension);
        },
        async getDisplayedMessages(tabId) {
          return getDisplayedMessages(tabManager.get(tabId), extension);
        },
        async open(properties) {
          let msgHdr = getMsgHdr(properties);
          if (!msgHdr.folder) {
            // Add the application/x-message-display type to the url, if missing.
            // The slash is escaped when setting the type via searchParams, but
            // core code needs it unescaped.
            let url = new URL(msgHdr.getStringProperty("dummyMsgUrl"));
            url.searchParams.delete("type");
            let msgUrl = `${url.href}${
              url.searchParams.toString() ? "&" : "?"
            }type=application/x-message-display`;

            let window = await getNormalWindowReady(context);
            let msgWindow = window.openDialog(
              "chrome://messenger/content/messageWindow.xhtml",
              "_blank",
              "all,chrome,dialog=no,status,toolbar",
              Services.io.newURI(msgUrl)
            );
            return tabManager.convert(msgWindow);
          }

          let tab;
          switch (properties.location || getDefaultMessageOpenLocation()) {
            case "tab":
              {
                let active = properties.active ?? true;
                let window = await getNormalWindowReady(
                  context,
                  properties.windowId
                );
                let tabmail = window.document.getElementById("tabmail");
                let currentTab = tabmail.selectedTab;
                let nativeTabInfo = tabmail.openTab("mailMessageTab", {
                  messageURI: msgHdr.folder.getUriForMsg(msgHdr),
                  background: !active,
                });

                // Only messages loaded into active tabs correctly set
                // messageDisplay.displayedMessage.
                // To have browser.messageDisplay.getDisplayedMessage() return the
                // message in the inactive tab, manually set the msgHdr here.
                if (!active) {
                  nativeTabInfo.messageDisplay.displayedMessage = msgHdr;
                }
                tab = tabManager.convert(nativeTabInfo, currentTab);
              }
              break;

            case "window":
              {
                // Handle window location.
                let msgWindow = null;
                let messageLoadPromise = new Promise(resolve => {
                  function msgLoadedListener(event) {
                    if (msgWindow && msgWindow == event.target) {
                      windowTracker.removeListener(
                        "MsgLoaded",
                        msgLoadedListener
                      );
                      resolve();
                    }
                  }
                  windowTracker.addListener("MsgLoaded", msgLoadedListener);
                });
                msgWindow = MailUtils.openMessageInNewWindow(msgHdr);
                await messageLoadPromise;
                tab = tabManager.convert(msgWindow);
              }
              break;
          }
          return tab;
        },
      },
    };
  }
};<|MERGE_RESOLUTION|>--- conflicted
+++ resolved
@@ -84,14 +84,17 @@
 
     onMessageDisplayed({ context, fire }) {
       const { extension } = this;
-      const { tabManager, windowManager } = extension;
+      const { tabManager } = extension;
       let listener = {
         async handleEvent(event) {
           if (fire.wakeup) {
             await fire.wakeup();
           }
-          let win = windowManager.wrapWindow(event.target);
-          let tab = tabManager.convert(win.activeTab.nativeTab);
+          // `event.target` is an about:message window.
+          let tabId = tabTracker.getBrowserTabId(
+            event.target.document.getElementById("messagepane")
+          );
+          let tab = tabManager.get(tabId).convert();
           let msg = convertMessage(event.detail, extension);
           fire.async(tab, msg);
         },
@@ -109,15 +112,18 @@
     },
     onMessagesDisplayed({ context, fire }) {
       const { extension } = this;
-      const { tabManager, windowManager } = extension;
+      const { tabManager } = extension;
       let listener = {
         async handleEvent(event) {
           if (fire.wakeup) {
             await fire.wakeup();
           }
-          let win = windowManager.wrapWindow(event.target);
-          let tab = tabManager.convert(win.activeTab.nativeTab);
-          getDisplayedMessages(win.activeTab, extension).then(msgs => {
+          // `event.target` is an about:message window.
+          let tabId = tabTracker.getBrowserTabId(
+            event.target.document.getElementById("messagepane")
+          );
+          let tab = tabManager.get(tabId).convert();
+          getDisplayedMessages(tab, extension).then(msgs => {
             fire.async(tab, msgs);
           });
         },
@@ -142,50 +148,6 @@
       messageDisplay: {
         onMessageDisplayed: new EventManager({
           context,
-<<<<<<< HEAD
-          name: "messageDisplay.onMessageDisplayed",
-          register: fire => {
-            let listener = {
-              handleEvent(event) {
-                // `event.target` is an about:message window.
-                let tabId = tabTracker.getBrowserTabId(
-                  event.target.document.getElementById("messagepane")
-                );
-                let tab = tabManager.get(tabId).convert();
-                let msg = convertMessage(event.detail, extension);
-                fire.async(tab, msg);
-              },
-            };
-
-            windowTracker.addListener("MsgLoaded", listener);
-            return () => {
-              windowTracker.removeListener("MsgLoaded", listener);
-            };
-          },
-        }).api(),
-        onMessagesDisplayed: new EventManager({
-          context,
-          name: "messageDisplay.onMessagesDisplayed",
-          register: fire => {
-            let listener = {
-              handleEvent(event) {
-                // `event.target` is an about:message window.
-                let tabId = tabTracker.getBrowserTabId(
-                  event.target.document.getElementById("messagepane")
-                );
-                let tab = tabManager.get(tabId).convert();
-                getDisplayedMessages(tab, extension).then(msgs => {
-                  fire.async(tab, msgs);
-                });
-              },
-            };
-
-            windowTracker.addListener("MsgsLoaded", listener);
-            return () => {
-              windowTracker.removeListener("MsgsLoaded", listener);
-            };
-          },
-=======
           module: "messageDisplay",
           event: "onMessageDisplayed",
           extensionApi: this,
@@ -195,7 +157,6 @@
           module: "messageDisplay",
           event: "onMessagesDisplayed",
           extensionApi: this,
->>>>>>> 2042d38d
         }).api(),
         async getDisplayedMessage(tabId) {
           let tab = tabManager.get(tabId);
