--- conflicted
+++ resolved
@@ -247,11 +247,9 @@
               displayedFolder.accountId,
               displayedFolder.path
             );
-<<<<<<< HEAD
             about3Pane.restoreState({
               folderURI: uri,
             });
-=======
             let folder = MailServices.folderLookup.getFolderForURL(uri);
             if (!folder) {
               throw new ExtensionError(
@@ -260,7 +258,6 @@
               );
             }
             setDisplayedFolder(tab, folder);
->>>>>>> 6677dc61
           }
 
           if (sortType) {
@@ -310,12 +307,8 @@
 
         async getSelectedMessages(tabId) {
           let tab = getTabOrActive(tabId);
-<<<<<<< HEAD
           let dbView = tab.nativeTab.chromeBrowser.contentWindow?.gDBView;
           let messageList = dbView ? dbView.getSelectedMsgHdrs() : [];
-=======
-          let messageList = tab.nativeTab.folderDisplay.selectedMessages;
->>>>>>> 6677dc61
           return messageListTracker.startList(messageList, extension);
         },
 
