--- conflicted
+++ resolved
@@ -13,11 +13,7 @@
   onViewToolbarsPopupShowing RefreshCustomViewsPopup RefreshTagsPopup
   RefreshViewPopup SanitizeAttachmentDisplayName
   updateEditUIVisibility UpdateFullZoomMenu
-<<<<<<< HEAD
-  initUiDensityAppMenu gSpacesToolbar
-=======
-  gFolderTreeView gSpacesToolbar MailServices
->>>>>>> 495b59b8
+  initUiDensityAppMenu gSpacesToolbar MailServices
    */
 
 var { CustomizableUI } = ChromeUtils.import(
